--- conflicted
+++ resolved
@@ -74,13 +74,9 @@
 fig = kamodo.plot('fvec')
 pio.write_image(fig, 'images/fig2d-usage.svg')
 ```
-<<<<<<< HEAD
-![usage](docs/notebooks/images/fig2d-usage.svg)
-=======
 ![usage](https://raw.githubusercontent.com/EnsembleGovServices/kamodo-core/joss/docs/notebooks/images/fig2d-usage.svg)
->>>>>>> e535e09f
-
-Head over to the [Introduction](docs/notebooks/Kamodo.ipynb) page for more details.
+
+Head over to the [Introduction](notebooks/Kamodo.ipynb) page for more details.
 
 
 ## Getting started
@@ -97,12 +93,6 @@
 pip install git+https://github.com/EnsembleGovServices/kamodo-core.git
 ```
 
-<<<<<<< HEAD
-!!! note
-    Asher's fork is periodically merged into the CCMC's official NASA version.
-
-=======
->>>>>>> e535e09f
 ### Kamodo Environment
 
 We strongly recommend using the conda environment system to avoid library conflicts with your host machine's python.
@@ -145,11 +135,7 @@
 * scipy
 * sympy==1.5.1
 * pandas
-<<<<<<< HEAD
-* plotly==3.3
-=======
 * plotly
->>>>>>> e535e09f
 * pytest
 * hydra-core==0.11.3
 * Flask==1.1.2
