--- conflicted
+++ resolved
@@ -1118,17 +1118,10 @@
             * 'inline': wraps formulas in dollar signs
 
         ** returns **: LaTeX-formated string
-
-<<<<<<< HEAD
         
-        Note: This function does not need to be for rendering in jupyter. See _repr_latex_ method.
-
-=======
-            mode='inline': wraps formulas in
-                $$ ... $$
-
-        Note: Upon registeration, each function should have a _repr_latex_ method.
->>>>>>> 4ce70fc6
+        Note: This function does not need to be called directly for rendering in jupyter
+        because the _repr_latex_ method is automatically attached.
+
         """
         if keys is None:
             keys = list(self.signatures.keys())
