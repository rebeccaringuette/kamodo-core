# -*- coding: utf-8 -*-
"""
Copyright © 2017 United States Government as represented by the Administrator, National Aeronautics and Space Administration.
No Copyright is claimed in the United States under Title 17, U.S. Code.  All Other Rights Reserved.
"""

from util import np
from sympy import Integral, Symbol, symbols, Function

# try:
#     from sympy.parsing.sympy_parser import parse_expr
# except ImportError:  # may occur for certain versions of sympy
#     from sympy import sympify as parse_expr

from collections import OrderedDict
from collections import UserDict
import collections

from sympy import lambdify
from sympy.parsing.latex import parse_latex
from sympy import latex
from sympy.core.function import UndefinedFunction
from inspect import getfullargspec
from sympy import Eq
import pandas as pd
# from IPython.display import Latex


from sympy.physics import units as sympy_units
from sympy.physics.units import Quantity
from sympy.physics.units import Dimension
from sympy import Expr

# +
import functools
import types

from util import kamodofy
from util import sort_symbols
from util import simulate
from util import unit_subs
from util import get_defaults, valid_args, eval_func
# from util import to_arrays, cast_0_dim
from util import beautify_latex, arg_to_latex
from util import concat_solution
from util import convert_unit_to
from util import unify, get_abbrev, get_expr_unit
from util import is_function, get_arg_units
from util import partial
# -


import plotly.graph_objs as go
from plotly import figure_factory as ff

from plotting import plot_dict, get_arg_shapes, symbolic_shape
from plotting import get_ranges
from util import existing_plot_types
from util import get_dimensions
from util import reserved_names

from sympy import Wild
from types import GeneratorType
import inspect

import re

import urllib.request
import json
import requests
from util import serialize, deserialize
from util import sign_defaults
import forge
from sympy.abc import _clash
import sympy

from rpc.proto import capnp, KamodoRPC, FunctionRPC, kamodo_capnp, rpc_map_to_dict
from rpc.proto import from_rpc_literal, to_rpc_literal, to_rpc_expr
import socket
from util import construct_signature
from util import lambda_
import yaml

_clash['rad'] = Symbol('rad')
_clash['deg'] = Symbol('deg')


def parse_expr(*args, **kwargs):
    try:
        return sympy.sympify(*args, **kwargs)
    except TypeError as m:
        raise
    except:
        raise NameError('cannot parse {}, {}'.format(args, kwargs))


def get_unit_quantities():
    """returns a map of sympy units {symbol: quantity} """
    subs = {}
    for k, v in list(sympy_units.__dict__.items()):
        if isinstance(v, Expr) and v.has(sympy_units.Unit):
            subs[Symbol(k)] = v  # Map the `Symbol` for a unit to the quantity
    return subs


def clean_unit(unit_str):
    """remove brackets and all white spaces in and around unit string"""
    return unit_str.strip().strip('[]').strip()


def get_unit(unit_str, unit_subs=unit_subs):
    """get the unit quantity corresponding to this string
    unit_subs should contain a dictonary {symbol: quantity} of custom units not available in sympy"""

    unit_str = clean_unit(unit_str)
    units = get_unit_quantities()

    if unit_subs is not None:
        units.update(unit_subs)

    if len(unit_str) == 0:
        return Dimension(1)

    unit_expr = parse_expr(unit_str.replace('^', '**'), locals=_clash)
    try:
        unit = unit_expr.subs(units)
    except:
        raise NameError(
            'something wrong with unit str [{}], type {}, {}'.format(
                unit_str, type(unit_str), unit_expr))
    try:
        assert len(unit.free_symbols) == 0
    except:
        raise NameError("Unsupported unit: {} {} {}".format(
            unit_str, type(unit_str), unit.free_symbols))
    return unit


def args_from_dict(expr, local_dict, verbose):
    """retrieve the symbols of an expression
    if a  {str: symbol} mapping is provided, use its symbols instead
    """
    args = []
    # if local_dict is not None:
    if verbose:
        print('args_from_dict: available names {}'.format(local_dict.keys()))
    for a in expr.args:
        if verbose:
            print('args_from_dict: {}'.format(a))
        if str(a) in local_dict:
            args.append(local_dict[str(a)])
        else:
            args.append(a)
    return tuple(args)
    # else:
    #     return expr.args


def alphabetize(symbols):
    """alphabetical ordering for the input symbols"""
    # can't use > on symbols, so need to convert to str first
    return tuple(Symbol(symbol_) for symbol_ in sorted([str(_) for _ in symbols]))


def reorder_symbol(defaults, default_non_default_parameter, symbol):
    """
    Changed the value of symbol based on the order of
    default_non_default_parameter, if the order is not appropriate then
    reorder both default and non default  parameter alphabetically,
    updates symbol value and make sure default comes always after non default
    parameter
    """
    default_parameter_keys = set(defaults.keys())
    default_non_default_parameter = set(default_non_default_parameter)
    non_default_parameters = default_non_default_parameter - default_parameter_keys
    non_default_parameters = sorted(non_default_parameters)
    non_default_parameters_prev = non_default_parameters
    default_parameters = sorted(default_parameter_keys)
    non_default_parameters.extend(default_parameters)
    new_symbol = tuple(Symbol(symbol_) for symbol_ in
                       [str(_) for _ in non_default_parameters])
    dict_symbol = {}
    for i in range(len(new_symbol)):
        dict_symbol["var{0}".format(i)] = new_symbol[i]

    new_symbol = Function(symbol.name)(*dict_symbol.values())
    if new_symbol.args != symbol.args:
        symbol = new_symbol
    return symbol


def default_inheritance_check(rhs_expr, lhs_expr):
    """
    Checking  if default parameter comes first and then non-default
    parameter, ex:G(X,Y).In such cases length of rhs_expr will be greater
    than 1, 1st and 2nd argument of rhs_expr will be sympy Symbol and
    sympy function data type.If condition satisfies, then checking if the
    first argument for both rhs_expr and lhs_expr is same or not.If not same
    then raise syntax error.Same check will happen in case more than 1 default
    value, additionally it will discard few cases to pass all the other
    functionalities
    """
    try:
        if isinstance(rhs_expr.args[0], Symbol):
            if len(rhs_expr.args) == 2:
                if type(rhs_expr.args[1]) != rhs_expr.args[1].name:
                    if rhs_expr.args[0] != lhs_expr.args[0]:
                        raise SyntaxError('Ordering error')
            elif len(rhs_expr.args) > 2 and rhs_expr.args != lhs_expr.args:
                for each in rhs_expr.args:
                    if isinstance(each, Symbol):
                        pass
                    else:
                        if rhs_expr.args[0] != lhs_expr.args[-1]:
                            print('2')
                            raise SyntaxError('Ordering error')
    except IndexError:
        pass
    except TypeError:
        pass
    except AttributeError:
        pass


def get_str_units(bracketed_str):
    """finds all bracketed units in a string
    supports functions like
        bracketed_str = 'f(x[m],y[cm**3],z[km^.5],q[(cm*g)^-3])[km/s]'
        get_str_units(bracketed_str)
        >>> ['m', 'cm**3', 'km^.5', '(cm*g)^-3', 'km/s']
    """
    return re.findall(r"\[([A-Za-z0-9_/*^\\(\\)-\.]+)\]", bracketed_str)


def str_has_arguments(func_str):
    bracket = func_str.find('[')
    paren = func_str.find('(')
    if bracket > 0:
        if paren > 0:
            # f(x[(cm)^2]) has arguments since paren comes first
            # f[(cm)^2] has no arguments since bracket comes first
            return bracket > paren
        return False  # no paren hence no arguments
    # no bracket
    if paren > 0:
        # has argument
        return True
    return False


def extract_units(func_str):
    """separate the units from the left-hand-side of an expression assuming bracket notation
    We return symbol and dictionary mapping symbols to units
    needs to handle the following cases:
        args and output have units
            extract_units('f(x[cm],y[km])[kg]')
            ('f(x,y)', {'x': 'cm', 'y': 'km', 'f(x,y)': 'kg'})
        args have parenthesis in units and output has no units
            extract_units('f(x[(cm )^2])')
            ('f(x)', {'x': '(cm)^2', 'f(x)': ''})
        output has parenthesis in units
            extract_units('f[(cm)^2]')
            ('f', {'f': '(cm)^2'})
        no args named and no units named
            ('f', {'f': ''})
    """
    # remove any spaces
    func_str = func_str.replace(' ', '')
    all_units = get_str_units(func_str)

    unit_dict = {}
    if str_has_arguments(func_str):
        # f(x[cm],y[km])[kg] -> x[cm],y[km]
        lhs_args = re.findall(r"\((.+)\)", func_str)[0]

        # 'x[cm],y[km]' -> ['cm', 'km']
        arg_units = get_str_units(lhs_args)
        args = lhs_args.split(',')

        for arg, unit in zip(args, arg_units):
            unit_dict[arg.replace('[{}]'.format(unit), '')] = unit

        if len(all_units) == len(arg_units):
            output_units = ''
        else:
            output_units = all_units[-1]
    else:
        if len(all_units) > 0:
            output_units = all_units[0]
        else:
            output_units = ''

    # f(x[cm],y[km])[kg]
    lhs = func_str
    for unit in all_units:
        lhs = lhs.replace('[{}]'.format(unit), '')

    unit_dict[lhs] = output_units
    return lhs, unit_dict


def expr_to_symbol(expr, args):
    """f,args -> f(args) of class function, f(x) -> f(x)"""
    if type(expr) == Symbol:
        return parse_expr(str(expr) + str(args))
        # return symbols(str(expr), cls = Function)
    else:
        return expr


def parse_lhs(lhs, local_dict, verbose):
    """parse the left-hand-side
    returns: symbol, arguments, units, parsed_expr
    """
    lhs, unit_dict = extract_units(lhs)
    if lhs in reserved_names:
        raise NameError('{} is a reserved name'.format(lhs))
    parsed = parse_expr(lhs)
    args = args_from_dict(parsed, local_dict, verbose)
    symbol = expr_to_symbol(parsed, args)
    return symbol, args, unit_dict, parsed


def parse_rhs(rhs, is_latex, local_dict):
    """parse the right-hand-side of an equation
    subsititute variables from local_dict where available
    """
    if is_latex:
        expr = parse_latex(rhs).subs(local_dict)
    else:
        try:
            expr = parse_expr(rhs).subs(local_dict)
        except SyntaxError:
            print('cannot parse {} with {}'.format(rhs, local_dict))
            raise
    return expr


def get_function_args(func, hidden_args=[]):
    """converts function arguments to list of symbols"""
    return symbols(
        [a for a in getfullargspec(func).args if a not in hidden_args])


class Kamodo(UserDict):
<<<<<<< HEAD
    '''Kamodo base class demonstrating common API for space weather models


    This API provides access to scientific fields and their properties through:

        interpolation of variables at user-defined points
        unit conversions
        domain-specific coordinate transformations

=======
    """Kamodo base class demonstrating common API for space weather models
    This API provides access to space weather fields and their properties through:
        interpolation of variables at user-defined points
        unit conversions
        coordinate transformations specific to space weather domains
>>>>>>> e651f7a0
    Required methods that have not been implemented in child classes
    will raise a NotImplementedError
    """

    def __init__(self, *funcs, **kwargs):
        """Base initialization method
        Args:
<<<<<<< HEAD
            *funcs (str, optional): list expressions
            **kwargs (key, str) or (key, func): function expression or implementation

        examples:
            k = Kamodo('f=x**2')
            k = Kamodo(f='x**2')
            k = Kamodo(f = lambda x: x**2)
=======
            param1 (str, optional): Filename of datafile to interpolate from
>>>>>>> e651f7a0
        """

        super(Kamodo, self).__init__()
        self.symbol_registry = OrderedDict()
        self.unit_registry = OrderedDict()

        symbol_dict = kwargs.pop('symbol_dict', None)

        self.verbose = kwargs.pop('verbose', False)
        self.signatures = OrderedDict()

        for func in funcs:
            if self.verbose:
                print('registering {}'.format(func))
            if type(func) is str:
                components = func.split('=')
                if len(components) == 2:
                    # function(arg)[unit] = expr
                    lhs, rhs = components
                    self[lhs.strip('$')] = rhs
                else:
                    raise NotImplementedError(
                        'cannot register functions of the form {}'.format(func))

        for sym_name, expr in list(kwargs.items()):
            if self.verbose:
                print('registering {} with {}'.format(sym_name, expr))
            self[sym_name] = expr

    def register_symbol(self, symbol):
        self.symbol_registry[str(type(symbol))] = symbol

<<<<<<< HEAD

=======
    # def remove_symbol(self, sym_name):
    #     """remove the sym_name (str) from the object"""

    #     if self.verbose:
    #         print('remove_symbol: removing {} from symbol_registry'.format(sym_name))
    #     try:
    #         symbol = self.symbol_registry.pop(sym_name)
    #     except KeyError:
    #         raise KeyError('{} was not in symbol_registry {}'.format(
    #             sym_name, self.symbol_registry.keys()))
    #     if self.verbose:
    #         print('remove_symbol: removing {} from signatures'.format(symbol))
    #     self.signatures.pop(str(type(symbol)))
    #     if self.verbose:
    #         print('remove_symbol: removing {} from unit_registry'.format(symbol))
    #     remove = []
    #     for sym in self.unit_registry:
    #         if is_function(sym): # {rho(x): rho(cm), rho(cm): kg}
    #             if type(sym) == type(symbol):
    #                 remove.append(sym)
    #     for sym in remove:
    #         self.unit_registry.pop(sym)

    #     if self.verbose:
    #         print('removing {} from {}'.format(symbol, self.keys()))

    #     if symbol in self.keys():
    #         try:
    #             self.pop(symbol)
    #         except KeyError:
    #             if self.verbose:
    #                 print('something wrong with {} in {}'.format(symbol, self.keys()))
    #             raise KeyError('{} not in {}'.format(symbol, self.keys()))

    #     if type(symbol) in self.keys():
    #         try:
    #             self.pop(type(symbol))
    #         except KeyError:
    #             raise KeyError('{} not in {}'.format(type(symbol), self.keys()))
>>>>>>> e651f7a0

    def parse_key(self, sym_name):
        """parses the symbol name
        sym_name must be a string
        returns: symbol, args, unit_dict, lhs_expr
        """
        args = tuple()
        try:
            symbol, args, unit_dict, lhs_expr = parse_lhs(
                sym_name,
                self.symbol_registry,
                self.verbose)
        except:
            raise NotImplementedError('could not parse key {}'.format(sym_name))

        # try:
        if len(args) > 0:
            symbol_str = str(symbol).replace(' ', '')
        else:
            symbol_str = str(type(symbol))
        units = get_abbrev(unit_dict[symbol_str])
        # except KeyError:
        #     raise KeyError('{} not in {}'.format(symbol_str, unit_dict))

        return symbol, args, units, lhs_expr

    def parse_value(self, rhs_expr, local_dict):
        """returns an expression from string"""
        if type(rhs_expr) is str:
            is_latex = '$' in rhs_expr
            rhs_expr = rhs_expr.strip('$').strip()
            rhs_expr = parse_rhs(rhs_expr, is_latex, local_dict)
        return rhs_expr

    def check_or_replace_symbol(self, symbol, free_symbols, rhs_expr=None):
        """Rules of replacement:
        """
        if self.verbose:
            print('symbol arguments: >>> {} {} <<<'.format(symbol.args,
                                                           type(symbol.args)))
            print('free_symbols: >>> {} {} <<<'.format(free_symbols,
                                                       type(free_symbols)))
        # try:
        lhs_args = set(symbol.args)
        # except TypeError:
        #     lhs_args = free_symbols
        #     symbol = Function(str(symbol))(*lhs_args)

        if lhs_args != set(free_symbols):
            free_symbols_ = tuple(free_symbols)
            if len(free_symbols) == 1:
                # try:
                symbol = parse_expr(str(type(symbol)) + str(free_symbols_))
                # except:
                #     raise NotImplementedError('cannot parse', str(type(symbol)) + str(free_symbols_))
            else:
                if len(lhs_args) > 0:
                    raise NameError(
                        "Mismatched symbols {} and {}".format(lhs_args,
                                                              free_symbols))
                else:
                    if self.verbose:
                        print('type of rhs symbols:', type(free_symbols))
                    # if isinstance(free_symbols, set):
                    #     free_symbols_ = sort_symbols(free_symbols)
                    if self.verbose:
                        print('replacing {} with {}'.format(
                            symbol, str(type(symbol)) + str(free_symbols_)))
                    # try:
                    symbol = parse_expr(str(type(symbol)) + str(free_symbols_))
                    # except:
                    #     raise NotImplementedError('cannot parse', str(type(symbol)) + str(free_symbols_))

        return symbol

    def validate_function(self, lhs_expr, rhs_expr):
        assert lhs_expr.free_symbols == rhs_expr.free_symbols

    def vectorize_function(self, symbol, rhs_expr, composition):
        try:
            func = lambdify(symbol.args, rhs_expr, modules=['numexpr'])
            if self.verbose:
                print(
                    'lambda {} = {} labmdified with numexpr'.format(symbol.args,
                                                                    rhs_expr))
        except:  # numexpr not installed
            func = lambdify(symbol.args, rhs_expr,
                            modules=['numpy', composition])
            if self.verbose:
                print(
                    'lambda {} = {} lambdified with numpy and composition:'.format(
                        symbol.args, rhs_expr))
                for k, v in composition.items():
                    print('\t', k, v)
        signature, defaults = sign_defaults(symbol, rhs_expr, composition)
        default_non_default_parameter = []
        try:
            for parm in signature.parameters:
                default_non_default_parameter.append(parm.name)
        except KeyError:
            pass
        return signature(func), default_non_default_parameter, defaults

    def update_unit_registry(self, func, arg_units):
        """Inserts unit functions into registry"""
        lhs, unit_dict = extract_units(func)
        # if arg_units is None:
        #     arg_units = {}
        for key, value in unit_dict.items():
            if key != lhs:
                arg_units[parse_expr(key)] = get_unit(value)

        lhs_expr = parse_expr(lhs)
        func_units = lhs_expr.subs(arg_units)
        self.unit_registry[lhs_expr] = func_units
        output_units = unit_dict[lhs]
        self.unit_registry[func_units] = get_unit(output_units)
        return lhs

    def register_signature(self, symbol, units, lhs_expr, rhs_expr, arg_units):
        # if isinstance(units, str):
        unit_str = units
        if self.verbose:
            print('unit str: {}, rhs_expr: {}'.format(unit_str, rhs_expr))

        if rhs_expr is None:
            # lambda_ = symbols('lambda', cls=UndefinedFunction)
            rhs_expr = lambda_(*symbol.args)

        self.signatures[str(type(symbol))] = dict(
            symbol=symbol,
            units=unit_str,
            lhs=lhs_expr,
            rhs=rhs_expr,
            arg_units=arg_units
            # update = getattr(self[lhs_expr],'update', None),
        )

    def register_function(self, func, lhs_symbol, lhs_expr, lhs_units):
        hidden_args = []
        if hasattr(func, 'meta'):
            hidden_args = func.meta.get('hidden_args', [])

        if type(func) is np.vectorize:
            rhs_args = get_function_args(func.pyfunc, hidden_args)
        else:
            rhs_args = get_function_args(func, hidden_args)
        if str(rhs_args[0]) == 'self':  # in case function is a class method
            rhs_args.pop(0)

        lhs_symbol_old = lhs_symbol
        lhs_symbol = self.check_or_replace_symbol(lhs_symbol, rhs_args)
        units = lhs_units
        if hasattr(func, 'meta'):
            if self.verbose:
                print('function has metadata', func.meta.keys())
            if len(lhs_units) > 0:
                if lhs_units != func.meta['units']:
                    raise NameError('Units mismatch:{} != {}'.format(lhs_units,
                                                                     func.meta[
                                                                         'units']))
            else:
                units = func.meta['units']
            rhs = func.meta.get('equation', func)
            if self.verbose:
                print('rhs from meta: {}'.format(rhs))
        else:
            rhs = func
            if self.verbose:
                print('rhs from input func {}'.format(rhs))
            try:
                setattr(func, 'meta', dict(units=lhs_units, arg_units=None))
            except:  # will not work on bound methods
                pass

        arg_units = func.meta.get('arg_units', None)
        if arg_units is not None:
            unit_dict = {arg: get_unit(arg_unit) for arg, arg_unit in
                         arg_units.items()}
            unit_expr = lhs_symbol.subs(unit_dict)
            self.unit_registry[lhs_symbol] = unit_expr
            self.unit_registry[unit_expr] = get_unit(units)
        else:
            self.unit_registry[lhs_symbol] = get_unit(units)
        self.register_signature(lhs_symbol, units, lhs_expr, rhs, arg_units)
        try:
            func._repr_latex_ = lambda: self.func_latex(str(type(lhs_symbol)),
                                                        mode='inline')
        except AttributeError:
            # happens with bound methods
            pass
        super(Kamodo, self).__setitem__(lhs_symbol, func)  # assign key 'f(x)'
        super(Kamodo, self).__setitem__(type(lhs_symbol),
                                        self[lhs_symbol])  # assign key 'f'
        self.register_symbol(lhs_symbol)

    def __setitem__(self, sym_name, input_expr):
        """Assigns a function or expression to a new symbol,
        performs unit conversion where appropriate
        """
        if not isinstance(sym_name, str):
            sym_name = str(sym_name)

        symbol, args, lhs_units, lhs_expr = self.parse_key(sym_name)
        if hasattr(input_expr, '__call__'):
            self.register_function(input_expr, symbol, lhs_expr, lhs_units)

        else:
            if self.verbose:
                print(
                    "\n\nPARSING WITH UNIFY",
                    lhs_expr,
                    symbol,
                    lhs_units,
                    len(lhs_units),
                    type(lhs_units))
                print('symbol registry:', self.symbol_registry)

            rhs_expr = self.parse_value(input_expr, self.symbol_registry)
            if self.verbose:
                print('parsed rhs_expr', rhs_expr)

            default_inheritance_check(rhs_expr, lhs_expr)
            if not isinstance(symbol, Symbol):
                if isinstance(lhs_expr, Symbol):
                    symbol = Function(lhs_expr)(*tuple(alphabetize(
                                    rhs_expr.free_symbols)))
                else:  # lhs is already a function
                    symbol = lhs_expr
                lhs_str = str(symbol)
                sym_name = sym_name.replace(str(lhs_expr), lhs_str)
            if self.verbose:
                print('unit registry contents:')
                for k, v in self.unit_registry.items():
                    print('\t', k, type(k), v)
            if '[' in sym_name:
                if self.verbose:
                    print(
                        'updating unit registry with {} -> {}'.format(sym_name,
                                                                      rhs_expr))
                rhs = rhs_expr
                arg_units = get_arg_units(rhs_expr, self.unit_registry)
                if self.verbose:
                    print(arg_units)
                sym_name = self.update_unit_registry(sym_name, arg_units)
                if self.verbose:
                    print('unit registry update returned', sym_name,
                          self.unit_registry.get(symbol))
            else:

                if self.verbose:
                    print(sym_name,
                          symbol,
                          'had no units. Getting units from {}'.format(
                              rhs_expr))

                expr_unit = get_expr_unit(rhs_expr, self.unit_registry,
                                          self.verbose)
                arg_units = get_arg_units(rhs_expr, self.unit_registry)

                if self.verbose:
                    print('registering {} with {} {}'.format(symbol, expr_unit,
                                                             arg_units))

                if (symbol not in self.unit_registry) and (
                        expr_unit is not None):
                    self.unit_registry[symbol] = symbol.subs(arg_units)
                    self.unit_registry[symbol.subs(arg_units)] = expr_unit

                if expr_unit is not None:
                    expr_dimensions = Dimension(get_dimensions(expr_unit))
                    if expr_dimensions != Dimension(1):
                        lhs_units = str(get_abbrev(get_expr_unit(
                            expr_unit,
                            self.unit_registry,
                            self.verbose)))
                    else:
                        lhs_units = ''

                if self.verbose:
                    print('registered lhs_units', lhs_units)

                rhs = rhs_expr
                sym_name = str(sym_name)

            if len(lhs_units) > 0:
                if self.verbose:
                    print('about to unify lhs_units {} {} with {}'.format(
                        lhs_units, type(lhs_units), rhs))

                expr = unify(
                    Eq(parse_expr(sym_name), rhs),
                    self.unit_registry,
                    # to_symbol = symbol,
                    verbose=self.verbose)
                rhs_expr = expr.rhs

            if self.verbose:
                print('symbol after unify', symbol, type(symbol), rhs_expr)
                print('unit registry to resolve units:')
                for k, v in self.unit_registry.items():
                    print('\t{}:{}'.format(k, v))

            units = get_expr_unit(symbol, self.unit_registry)
            if Dimension(get_dimensions(units)) != Dimension(1):
                units = get_abbrev(units)
                if units is not None:
                    units = str(units)
                else:
                    units = ''
            else:
                units = ''

            if self.verbose:
                print('units after resolve', symbol, units)
                for k, v in self.unit_registry.items():
                    print('\t{}: {}'.format(k, v))

            rhs_args = rhs_expr.free_symbols

            symbol = self.check_or_replace_symbol(symbol, rhs_args, rhs_expr)
            self.validate_function(symbol, rhs_expr)

            composition = {str(k_): self[k_] for k_ in self}
            arg_units = {}
            if symbol in self.unit_registry:
                unit_args = self.unit_registry[symbol]
                if unit_args is not None:
                    if len(unit_args.args) == len(symbol.args):
                        for arg, unit in zip(symbol.args, unit_args.args):
                            arg_units[str(arg)] = str(get_abbrev(unit))
            func, default_non_default_parameter, defaults = \
                self.vectorize_function(symbol, rhs_expr, composition)
            symbol = reorder_symbol(defaults, default_non_default_parameter,
                                    symbol)
            meta = dict(units=units, arg_units=arg_units)
            func.meta = meta
            func.data = None
            self.register_signature(symbol, units, lhs_expr, rhs_expr, arg_units)
            func._repr_latex_ = lambda: self.func_latex(str(type(symbol)),
                                                        mode='inline')
            super(Kamodo, self).__setitem__(symbol, func)
            super(Kamodo, self).__setitem__(type(symbol), self[symbol])
            self.register_symbol(symbol)

    def __getitem__(self, key):
        try:
            return super(Kamodo, self).__getitem__(key)
        except KeyError:
            try:
                symbol = self.symbol_registry[str(key)]
            except KeyError:
                symbol = self.symbol_registry[str(type(key))]
            if symbol in self:
                return super().__getitem__(symbol)

    def __contains__(self, item):
        func_str = str(item).replace(' ', '')
        for key in self.keys():
            if func_str == str(key).replace(' ', ''):
                return True
        return False

    def __getattr__(self, name):
        try:
            return self[name]
        except KeyError:
            raise AttributeError(name)

    def __delattr__(self, name):

        if name in self:
            symbol = self.symbol_registry[name]
            if self.verbose:
                print('__delattr__: removing name {}, symbol {}'.format(name,
                                                                        symbol))
                print(self.keys())
            # del self[symbol]
            super().pop(symbol)
            super().pop(type(symbol))

        else:
            raise AttributeError("No such field: " + name)

    def __delitem__(self, key):
        if self.verbose:
            print('__delitem__: got {} type: {}'.format(key, type(key)))
        if isinstance(key, str):
            if self.verbose:
                print(
                    '__delitem__: removing {} from symbol_registry'.format(key))
            symbol = self.symbol_registry.pop(key, None)
            if symbol is None:
                symbol, args, unit_dict, parsed = parse_lhs(
                    key, self.symbol_registry, self.verbose)
        else:
            symbol = key
            if self.verbose:
                print('__delitem__: received non str key {}'.format(symbol))
        if self.verbose:
            print('__delitem__: removing {} {}'.format(symbol, type(symbol)))

        remove_keys = []
        for k in self.data:
            if str(k) == str(symbol):
                remove_keys.append(k)
            if str(k) == str(type(symbol)):
                remove_keys.append(k)
        if self.verbose:
            print('__delitem__: removing keys:', remove_keys)

        for key_ in remove_keys:
            self.data.pop(key_)
            self.signatures.pop(str(key_), None)
            self.signatures.pop(str(type(key_)), None)
            self.unit_registry.pop(key_, None)

    # def get_units_map(self):
    #     """Maps from string units to symbolic units"""
    #     d = dict()
    #     star = Wild('star')
    #     for k, v in list(self.signatures.items()):
    #         unit = get_unit(v['units'])
    #         d[k] = unit
    #         d[v['symbol']] = unit

    #     return d

    def func_latex(self, key, mode='equation'):
        """get a latex string for a given function key"""
        repr_latex = ""
        lhs = self.signatures[key]['symbol']
        rhs = self.signatures[key]['rhs']
        units = self.signatures[key]['units']
        arg_units = get_arg_units(lhs, self.unit_registry)

        if len(units) > 0:
            units = '{}'.format(get_abbrev(units))
        else:
            units = ''

        if len(arg_units) > 0:
            arg_strs = []
            for arg, arg_unit in arg_units.items():
                arg_strs.append("{}[{}]".format(
                    latex(arg),
                    latex(get_abbrev(arg_unit),
                          fold_frac_powers=True,
                          fold_short_frac=True,
                          root_notation=False,
                          )))
            lhs_str = "{}({})".format(latex(type(lhs)), ",".join(arg_strs))
        else:
            lhs_str = latex(lhs)
            # lhs_str = "{}({})".format(
            #     latex(type(lhs)),
            #     ','.join([latex(s) for s in lhs.args]))
        if len(units) > 0:
            lhs_str += "[{}]".format(
                latex(parse_expr(units.replace('^', '**'), locals=_clash),
                      fold_frac_powers=True,
                      fold_short_frac=True,
                      root_notation=False,
                      ))

        latex_eq = ''
        latex_eq_rhs = ''

        if isinstance(rhs, str):
            latex_eq_rhs = rhs
        elif hasattr(rhs, '__call__') | (rhs is None):
            # lambda_ = symbols('lambda', cls=UndefinedFunction)
            # latex_eq = latex(Eq(lhs, lambda_(*lhs.args)), mode=mode)
            latex_eq_rhs = latex(lambda_(*lhs.args))  # no $$
        else:
            # latex_eq = latex(Eq(lhs, rhs), mode=mode)
            latex_eq_rhs = latex(rhs)  # no $$ delimiter

        if len(str(units)) > 0:
            latex_eq = latex_eq.replace('=', '[{}] ='.format(units))

        if mode == 'equation':
            repr_latex += r"\begin{equation}"
            repr_latex += "{} = {}".format(lhs_str, latex_eq_rhs)
            repr_latex += r"\end{equation}"
        else:
            repr_latex += r"$"
            repr_latex += "{} = {}".format(lhs_str, latex_eq_rhs)
            repr_latex += r"$"

        return repr_latex

    def to_latex(self, keys=None, mode='equation'):
        """Generate list of LaTeX-formated formulas
        Upon registeration, each function should have a _repr_latex_ method.
        """
        if keys is None:
            keys = list(self.signatures.keys())

        funcs_latex = []
        for k in keys:
            # funcs_latex.append(self.func_latex(k, mode))
            func_latex = self[k]._repr_latex_()
            if mode == 'equation':
                func_latex = func_latex.strip('$')
                func_latex = r"\begin{equation}" + func_latex + r"\end{equation}"
            funcs_latex.append(func_latex)

        repr_latex = " ".join(funcs_latex)

        return beautify_latex(repr_latex).encode('utf-8').decode()

    def _repr_latex_(self):
        """Provide notebook rendering of formulas"""
        return self.to_latex()

    def detail(self):
        """Constructs a pandas dataframe from signatures"""
        return pd.DataFrame(self.signatures).T

    def simulate(self, **kwargs):
        state_funcs = []
        for name, func_key in list(self.symbol_registry.items()):
            func = self[func_key]
            update_var = getattr(func, 'update', None)
            if update_var is not None:
                state_funcs.append((func.update, func))

        return simulate(OrderedDict(state_funcs), **kwargs)

    def evaluate(self, variable, *args, **kwargs):
        """evaluates the variable
        if the variable is not present, try to parse it as a semicolon-delimited list
        """
        if not hasattr(self, variable):
            var_dict = {}
            for variable_ in variable.split(';'):
                if len(variable_.split('=')) == 2:
                    variable_name, variable_expr = variable_.strip("'").split(
                        '=')
                    var_dict[variable_name] = variable_expr
                else:
                    raise SyntaxError('cannot parse {}'.format(variable_))
            knew = from_kamodo(self, **var_dict)
            # evaluate the last variable
            result = knew.evaluate(variable=variable_name, *args, **kwargs)
            return result

        if isinstance(self[variable], np.vectorize):
            params = get_defaults(self[variable].pyfunc)
        else:
            params = get_defaults(self[variable])

        valid_arguments = valid_args(self[variable], kwargs)
        if len(params) > 0:
            if self.verbose:
                print('default parameters:', list(params.keys()))
            params.update(valid_arguments)
        else:
            if self.verbose:
                print('no default parameters')
            params = valid_arguments
            if self.verbose:
                print('user-supplied args:', list(params.keys()))
        result = eval_func(self[variable], params)
        if isinstance(result, GeneratorType):
            if (len(params) == 1) & isinstance(list(params.values())[0],
                                               GeneratorType):
                if self.verbose:
                    print('found parametric generator')
                # raise NotImplementedError('Animations not yet supported')
                params.update({variable: result})
            else:
                if self.verbose:
                    print(
                        'evaluate found generator function. Concatonating solutions')
                    print('generator params:', params)

                params = concat_solution(result, variable)
        else:
            params.update({variable: result})
        return params

    def solve(self, fprime, interval, y0,
              dense_output=True,  # generate a callable solution
              events=None,  # stop when event is triggered
              vectorized=True, ):
        from scipy.integrate import solve_ivp

        result = solve_ivp(self[fprime], interval, y0,
                           dense_output=dense_output,
                           events=events,
                           vectorized=vectorized)
        if self.verbose:
            print(result['message'])

        varname = next(iter(inspect.signature(self[fprime]).parameters.keys()))

        scope = {'result': result, 'varname': varname}

        soln_str = r"""def solution({varname} = result['t']):
            return result['sol'].__call__({varname}).T.squeeze()""".format(
            varname=varname)

        exec(soln_str.format(), scope)

        return scope['solution']


    def to_rpc_meta(self, key):
        """create rpc metadata"""
        meta = self[key].meta

        units = meta.get('units')
        if units is None:
            units = ''

        arg_unit_entries = []
        arg_units = meta.get('arg_units') # may be None
        if arg_units is not None:
            for k,v in arg_units.items():
                arg_unit_entries.append({'key': k, 'value': v})

        citation = meta.get('citation')
        if citation is None:
            citation = ''

        equation = meta.get('equation')
        if equation is None:
            equation = latex(self.signatures[key]['rhs'])

        if self.verbose:
            print('equation: {}'.format(equation))


        hidden_args = meta.get('hidden_args')
        if hidden_args is None:
            hidden_args = []
            

        return kamodo_capnp.Kamodo.Meta(
            units=units,
            argUnits=dict(entries=arg_unit_entries),
            citation=citation,
            equation=equation,
            hiddenArgs=hidden_args,
        )


    def register_rpc_field(self, key):
        func = self[key]
        signature = self.signatures[key]
        field = kamodo_capnp.Kamodo.Field.new_message(
            func=FunctionRPC(func),
            meta=self.to_rpc_meta(key),
        )
        self._server[key] = field


    def serve(self, socket_='*:60000'):
        self._server = KamodoRPC()
        
        for key in self.signatures:
            if self.verbose:
                print('serving {}'.format(key))
            self.register_rpc_field(key)

        # server = capnp.TwoPartyServer('*:60000', bootstrap=CalculatorImpl())
        # server.run_forever()
        if isinstance(socket_, socket.socket):
            server = capnp.TwoPartyServer(socket_, bootstrap=self._server)
        else:
            server = capnp.TwoPartyServer(socket_, bootstrap=self._server)
            server.run_forever()

    def figure(self, variable, indexing='ij', **kwargs):
        """Generates a plotly figure for a given variable and keyword arguments"""
        result = self.evaluate(variable, **kwargs)
        signature = self.signatures[variable]
        units = signature['units']
        if units != '':
            units = '[{}]'.format(units)
        title = self.to_latex([variable], 'inline')
        title_lhs = title.split(' =')[0] + '$'
        title_short = '{}'.format(
            variable + units)  # something wrong with colorbar latex being vertical
        titles = dict(
            title=title, title_lhs=title_lhs,
            title_short=title_short, units=units, variable=variable)
        fig = dict()
        chart_type = None
        traces = []

        hidden_args = []
        if 'hidden_args' in self[variable].meta:
            hidden_args = self[variable].meta['hidden_args']
        arg_arrays = [result[k] for k in result if k not in hidden_args][:-1]

        arg_shapes = get_arg_shapes(*arg_arrays)

        if isinstance(result[variable], GeneratorType):
            # if evaluate returned a generator, then assume animation
            raise NotImplementedError('Animations not yet supported!')

        try:
            out_dim, *arg_dims = symbolic_shape(result[variable].shape,
                                                *arg_shapes)
        except IndexError:
            print('could not interpret shapes from variable shape {}'.format(
                result[variable].shape))
            print('argument shapes: ', *arg_shapes)
            raise

        try:
            plot_func = plot_dict[out_dim][tuple(arg_dims)]['func']
        except KeyError:
            print('not supported: out_dim {}, arg_dims {}'.format(out_dim,
                                                                  arg_dims))
            raise

        traces, chart_type, layout = plot_func(
            result,
            titles,
            indexing=indexing,
            verbose=self.verbose,
            **kwargs)

        layout.update(
            dict(autosize=False,
                 width=700,
                 height=400,
                 margin=go.layout.Margin(
                     # l=30,
                     r=30,
                     b=32,
                     t=40,
                     pad=0),
                 ))
        try:
            if len(signature['arg_units']) == 1:
                try:
                    args_unit = signature['arg_units']
                    x_axis_unit = [args_unit[i][0] for i in sorted(args_unit.keys())][0]
                    y_axis_unit = signature['units']
                    x_last_index = layout.xaxis.title.text.rindex('$')
                    y_last_index = layout.yaxis.title.text.rindex('$')
                    new_xaxis_label = layout.xaxis.title.text[
                                      :x_last_index] + ' ' + f'[{x_axis_unit}]' + \
                                      layout.xaxis.title.text[x_last_index:]
                    new_yaxis_label = layout.yaxis.title.text[y_last_index] + str(
                        signature['symbol'].name) + ' ' + f'[{y_axis_unit}]' + \
                                      layout.yaxis.title.text[y_last_index]

                    layout['xaxis']['title']['text'] = new_xaxis_label
                    layout['yaxis']['title']['text'] = new_yaxis_label
                except AttributeError:
                    pass
                except IndexError:
                    pass
            elif len(signature['arg_units']) == 2:
                try:
                    arg_units = signature['arg_units'].values()
                    arg_keys = list(signature['arg_units'].keys())
                    x_ax_unit = f" [{list(arg_units)[0]}]"
                    y_ax_unit = f" [{list(arg_units)[1]}]"
                    dolr_char = layout.xaxis.title.text.rindex('$')
                    new_xaxis_label = layout.xaxis.title.text[dolr_char] + ' ' + \
                                      arg_keys[0] + " " + f"{x_ax_unit}" + \
                                      layout.xaxis.title.text[dolr_char]
                    new_yaxis_label = layout.xaxis.title.text[dolr_char] + ' ' + \
                                      arg_keys[1] + " " + f"{y_ax_unit}" + \
                                      layout.xaxis.title.text[dolr_char]

                    layout['xaxis']['title']['text'] = new_xaxis_label
                    layout['yaxis']['title']['text'] = new_yaxis_label

                except AttributeError:
                    pass
                except IndexError:
                    pass
        except TypeError:
            pass

        fig['data'] = traces
        fig['layout'] = layout
        return go.Figure(fig).update_traces(meta=chart_type)
        # if return_type:
        #     fig['chart_type'] = chart_type
        # return fig

    def plot(self, *variables, plot_partial={}, **figures):
        if len(plot_partial) > 0:
            kpartial = from_kamodo(self)  # copy kamodo object
            for k, v in plot_partial.items():
                regname = k
                kpartial[regname] = partial(kpartial[k], **v)
            return kpartial.plot(*variables, **figures)

        for k in variables:
            figures[k] = {}
        if len(figures) == 1:
            variable, kwargs = list(figures.items())[0]
            fig = self.figure(variable, **kwargs)
            # if fig['chart_type'] is None:
            #     raise AttributeError("No chart_type for this trace")
            # else:
            #     if self.verbose:
            #         print('chart type:', fig['chart_type'])
            return go.Figure(
                data=fig['data'],
                layout=fig['layout'])
        else:
            traces = []
            layouts = []
            for variable, kwargs in list(figures.items()):
                fig = self.figure(variable, **kwargs)
                traces.extend(fig['data'])
                layouts.append(fig['layout'])
            # Todo: merge the layouts instead of selecting the last one
            return go.Figure(data=traces, layout=layouts[-1])



class KamodoClient(Kamodo):
    def __init__(self, server=None, **kwargs):
        """CapnProto Kamodo client
        Abstracts a remote kamodo server using capn proto binary message types
        """
        super(KamodoClient, self).__init__(**kwargs)
        self._expressions = {} # expressions for server-side pipelining
        self._rpc_funcs = {} # rpc functions (may be served to downstream applications)

        if server is not None:
            self.client(server)

    def __setitem__(self, sym_name, input_expr):
        """register function symbol with implementation"""
        super(KamodoClient, self).__setitem__(sym_name, input_expr)
        symbol, args, lhs_units, lhs_expr = self.parse_key(sym_name)
        self._rpc_funcs[str(type(symbol))] = FunctionRPC(self[symbol], self.verbose)
            
    def client(self, read):
        """register the client's remote functions"""
        client = capnp.TwoPartyClient(read)

        self._client = client.bootstrap().cast_as(kamodo_capnp.Kamodo)
        self._remote_fields = self._client.getFields().wait().fields
        self._remote_math = self._client.getMath().wait().math
        
        for entry in self._remote_fields.entries:
            self.register_remote_field(entry)

        return client

    def register_remote_field(self, entry):
        """resolve the remote signature
        f(*args, **kwargs) -> f(x,y,z=value)
        """
        symbol = entry.key
        field = entry.value
        
        meta = field.meta
        arg_units = rpc_map_to_dict(meta.argUnits)
        
        defaults_ = field.func.getKwargs().wait().kwargs
        func_defaults = {_.name: from_rpc_literal(_.value) for _ in defaults_}
        func_args_ = [str(_) for _ in field.func.getArgs().wait().args]
        func_args = [_ for _ in func_args_ if _ not in func_defaults]
        
        if len(meta.equation) > 0:
            equation = meta.equation
        else:
            equation = None
        
        hidden_args = list(meta.hiddenArgs)

        @kamodofy(units=meta.units,
                  arg_units=arg_units,
                  citation=meta.citation,
                  equation=equation,
                  hidden_args=hidden_args)
        @forge.sign(*construct_signature(*func_args, **func_defaults))
        def remote_func(*args, **kwargs):
            # params must be List(Variable) for now
            args_ = [to_rpc_literal(arg) for arg in args]
            kwargs_ = [dict(name=k, value=to_rpc_literal(v)) for k, v in kwargs.items()]
            result = field.func.call(args=args_, kwargs=kwargs_).wait().result
            return from_rpc_literal(result)

        self[symbol] = remote_func
        self._rpc_funcs[symbol] = field.func

    
    def get_remote_composition(self, expr, **kwargs):
        """Generate a callable function composition that is executed remotely"""        
        def remote_composition(**params):
            remote_expr = to_rpc_expr(expr, expressions=self._expressions, **params, **kwargs)
            evaluate_expr = self._client.evaluate(remote_expr) #.wait()
            result_message = evaluate_expr.value.read().wait()
            return from_rpc_literal(result_message.value)

        remote_composition.__name__ = str(expr)
        return remote_composition
    
    def vectorize_function(self, symbol, rhs_expr, composition):
        """lambdify the input expression using server-side promises"""
        if self.verbose:
            print('vectorizing {} = {}'.format(symbol, rhs_expr))
            print('composition keys {}'.format(list(composition.keys())))
        func = self.get_remote_composition(rhs_expr, **self._rpc_funcs)
        self._expressions[str(type(symbol))] = rhs_expr

        signature = sign_defaults(symbol, rhs_expr, composition)
        return signature(func)


class KamodoAPI(Kamodo):
    """JSON api wrapper for kamodo services"""

    def __init__(self, url_path, **kwargs):
        self._url_path = url_path
        super(KamodoAPI, self).__init__(**kwargs)

        self._kdata = self._get(self._url_path)

        self._defaults = {}
        self._data = {}

        self.__doc__ = requests.get('{}/doc'.format(self._url_path)).text

        for k, v in self._kdata.items():
            # get defaults for this func
            default_path = '{}/{}/defaults'.format(self._url_path, k)
            self._defaults[k] = self._get(default_path)

            # get cached data (result of calling with no args)
            data_path = '{}/{}/data'.format(self._url_path, k)
            self._data[k] = self._get(data_path)

            doc_path = '{}/{}/doc'.format(self._url_path, k)
            func_doc = requests.get(doc_path).text

            # get kamodofied function
            func = self.load_func(k)
            func.__doc__ += '\n' + func_doc
            self[k] = kamodofy(
                func,
                data=self._data[k],
                units=v['units'],
            )

    def _get(self, url_path):
        req_result = requests.get(url_path)
        try:
            result = req_result.json()  # returns a dictionary maybe
        except json.JSONDecodeError as m:
            print('could not decode request {}'.format(req_result.text))
            raise json.JSONDecodeError(m)

        if isinstance(result, str):
            result_dict = json.loads(result, object_hook=deserialize)
        else:
            result_dict = result
        return result_dict

    def _call_func(self, func_name, **kwargs):
        """construct the url and call api with params"""
        url_path = '{}/{}'.format(self._url_path, func_name)
        if self.verbose:
            print('querying {}'.format(url_path))
        params = []
        for k, v in kwargs.items():
            params.append((k, json.dumps(v, default=serialize)))
        result = requests.get(
            url=url_path,
            params=params).json()  # returns a dictionary

        if isinstance(result, str):
            if self.verbose:
                print('reloading json as str')
            result = json.loads(result, object_hook=deserialize)
        else:
            result = deserialize(result)
        return result

    def load_func(self, func_name):
        """loads a function signature"""
        signature = []
        for arg, arg_default in self._defaults[func_name].items():
            signature.append(forge.arg(arg, default=arg_default))

        @forge.sign(*signature)
        def api_func(*args, **kwargs):
            """API function"""
            return self._call_func(func_name, **kwargs)

        api_func.__name__ = func_name
        api_func.__doc__ = "{}/{}".format(self._url_path, func_name)
        return api_func


def compose(**kamodos):
    """Kamposes multiple kamodo instances into one"""
    kamodo = Kamodo()
    for kname, k in kamodos.items():
        for name, symbol in k.symbol_registry.items():
            signature = k.signatures[name]
            meta = k[symbol].meta
            data = getattr(k[symbol], 'data', {})

            rhs = signature['rhs']
            registry_name = '{}_{}'.format(name, kname)
            if (rhs is None) | hasattr(rhs, '__call__'):
                kamodo[registry_name] = kamodofy(k[symbol], data=data, **meta)
            elif getattr(rhs, 'func') == lambda_:
                kamodo[registry_name] = kamodofy(k[symbol], data=data, **meta)
            else:
                kamodo[registry_name] = str(rhs)

    return kamodo


def copy_func(f):
    """Based on http://stackoverflow.com/a/6528148/190597 (Glenn Maynard)
                https://stackoverflow.com/a/13503277 (unutbu)
    """
    g = types.FunctionType(f.__code__, f.__globals__, name=f.__name__,
                           argdefs=f.__defaults__,
                           closure=f.__closure__)
    g = functools.update_wrapper(g, f)
    g.__kwdefaults__ = f.__kwdefaults__
    if hasattr(f, 'meta'):
        g.meta = f.meta
    if hasattr(f, '_repr_latex_'):
        g._repr_latex_ = f._repr_latex_
    return g


def from_kamodo(kobj, **funcs):
    """copies a kamodo object, inserting additional functions"""
    knew = Kamodo()
    for name, signature in kobj.signatures.items():
        symbol = signature['symbol']
        knew[symbol] = copy_func(kobj[symbol])
    for symbol, func in funcs.items():
        knew[symbol] = func
    return knew


def get_figures(func, iterator, verbose=False):
    plots = []
    for a in func(iterator):
        if verbose:
            print('registering {}'.format(a.__name__), end=' ')
        k = Kamodo(**{a.__name__: a})
        if verbose:
            print('getting plot for {}'.format(a.__name__), end=' ')
        fig_plot = k.plot(a.__name__)
        if verbose:
            print('calling full_figure_for_development', end=' ')
        # full_fig = fig_plot.full_figure_for_development(warn=False)
        full_fig = fig_plot
        if verbose:
            print('appending {}'.format(a.__name__))
        plots.append(full_fig)
    return plots


# +
def animate(func_, iterator=None, verbose=False):
    defaults = get_defaults(func_)
    if len(defaults) > 1:
        raise NotImplementedError(
            "Animations with {} args not yet supported".format(len(defaults)))

    if iterator is None:
        param, iterator = list(defaults.items())[0]
    else:
        param = list(defaults.keys())[0]
        iterator = list(iterator)

    figures = get_figures(func_, iterator, verbose)

    print(len(figures), ' figures')

    axes_ranges = get_ranges(figures)

    layout = figures[0]['layout']
    layout.update(axes_ranges)
    # make figure

    fig_dict = {
        "data": figures[0]['data'],
        "layout": layout,
        "frames": []
    }

    fig_dict["layout"]["updatemenus"] = [
        {
            "buttons": [
                {
                    "args": [None, {"frame": {"duration": 100, "redraw": True},
                                    "fromcurrent": True,
                                    "transition": {"duration": 100,
                                                   "easing": "quadratic-in-out"}}],
                    "label": "Play",
                    "method": "animate",
                },
                {
                    "args": [[None], {"frame": {"duration": 0, "redraw": False},
                                      "mode": "immediate",
                                      "transition": {"duration": 0}}],
                    "label": "Pause",
                    "method": "animate"
                }
            ],
            "direction": "left",
            "pad": {"r": 10, "t": 87},
            "showactive": False,
            "type": "buttons",
            "x": 0.1,
            "xanchor": "right",
            "y": 0,
            "yanchor": "top"
        }
    ]

    sliders_dict = {
        "active": 0,
        "yanchor": "top",
        "xanchor": "left",
        "currentvalue": {
            "font": {"size": 20},
            "prefix": "{}: ".format(param),
            "visible": True,
            "xanchor": "right"
        },
        "transition": {"duration": 100, "easing": "cubic-in-out"},
        "pad": {"b": 10, "t": 50},
        "len": 0.9,
        "x": 0.1,
        "y": 0,
        "steps": []
    }

    # make frames
    for p, figure in zip(iterator, figures):
        frame = {"data": figure['data'],
                 "name": str(p)}
        #         print(figure['layout']['xaxis']['range'])

        fig_dict["frames"].append(frame)
        slider_step = {"args": [
            [p],
            {"frame": {"duration": 100, "redraw": True},
             "mode": "immediate",
             "transition": {"duration": 300}}],
            "label": '{:.2f}'.format(p),
            "method": "animate"}
        sliders_dict["steps"].append(slider_step)
    #     print(len(fig_dict['frames']), ' frames')

    #     fig_dict["data"] = fig_dict["data"] + fig_dict["frames"][0]["data"]
    fig_dict["layout"]["sliders"] = [sliders_dict]
    fig = go.Figure(fig_dict)
    return fig

def kamodo_constructor(loader: yaml.SafeLoader, node: yaml.nodes.MappingNode) -> Kamodo:
  """Construct a kamodo object from yaml."""
  return Kamodo(**loader.construct_mapping(node))

def kamodo_client_constructor(loader: yaml.SafeLoader, node: yaml.nodes.MappingNode) -> KamodoClient:
  """Construct an kamodo."""
  return KamodoClient(**loader.construct_mapping(node))

def yaml_loader():
      """Add Kamodo constructors to PyYAML loader."""
      loader = yaml.SafeLoader
      loader.add_constructor("!Kamodo", kamodo_constructor)
      loader.add_constructor("!KamodoClient", kamodo_client_constructor)
      return loader<|MERGE_RESOLUTION|>--- conflicted
+++ resolved
@@ -343,23 +343,13 @@
 
 
 class Kamodo(UserDict):
-<<<<<<< HEAD
-    '''Kamodo base class demonstrating common API for space weather models
-
-
-    This API provides access to scientific fields and their properties through:
-
-        interpolation of variables at user-defined points
-        unit conversions
-        domain-specific coordinate transformations
-
-=======
     """Kamodo base class demonstrating common API for space weather models
+
     This API provides access to space weather fields and their properties through:
         interpolation of variables at user-defined points
         unit conversions
         coordinate transformations specific to space weather domains
->>>>>>> e651f7a0
+    
     Required methods that have not been implemented in child classes
     will raise a NotImplementedError
     """
@@ -367,7 +357,6 @@
     def __init__(self, *funcs, **kwargs):
         """Base initialization method
         Args:
-<<<<<<< HEAD
             *funcs (str, optional): list expressions
             **kwargs (key, str) or (key, func): function expression or implementation
 
@@ -375,9 +364,6 @@
             k = Kamodo('f=x**2')
             k = Kamodo(f='x**2')
             k = Kamodo(f = lambda x: x**2)
-=======
-            param1 (str, optional): Filename of datafile to interpolate from
->>>>>>> e651f7a0
         """
 
         super(Kamodo, self).__init__()
@@ -410,49 +396,6 @@
     def register_symbol(self, symbol):
         self.symbol_registry[str(type(symbol))] = symbol
 
-<<<<<<< HEAD
-
-=======
-    # def remove_symbol(self, sym_name):
-    #     """remove the sym_name (str) from the object"""
-
-    #     if self.verbose:
-    #         print('remove_symbol: removing {} from symbol_registry'.format(sym_name))
-    #     try:
-    #         symbol = self.symbol_registry.pop(sym_name)
-    #     except KeyError:
-    #         raise KeyError('{} was not in symbol_registry {}'.format(
-    #             sym_name, self.symbol_registry.keys()))
-    #     if self.verbose:
-    #         print('remove_symbol: removing {} from signatures'.format(symbol))
-    #     self.signatures.pop(str(type(symbol)))
-    #     if self.verbose:
-    #         print('remove_symbol: removing {} from unit_registry'.format(symbol))
-    #     remove = []
-    #     for sym in self.unit_registry:
-    #         if is_function(sym): # {rho(x): rho(cm), rho(cm): kg}
-    #             if type(sym) == type(symbol):
-    #                 remove.append(sym)
-    #     for sym in remove:
-    #         self.unit_registry.pop(sym)
-
-    #     if self.verbose:
-    #         print('removing {} from {}'.format(symbol, self.keys()))
-
-    #     if symbol in self.keys():
-    #         try:
-    #             self.pop(symbol)
-    #         except KeyError:
-    #             if self.verbose:
-    #                 print('something wrong with {} in {}'.format(symbol, self.keys()))
-    #             raise KeyError('{} not in {}'.format(symbol, self.keys()))
-
-    #     if type(symbol) in self.keys():
-    #         try:
-    #             self.pop(type(symbol))
-    #         except KeyError:
-    #             raise KeyError('{} not in {}'.format(type(symbol), self.keys()))
->>>>>>> e651f7a0
 
     def parse_key(self, sym_name):
         """parses the symbol name
@@ -870,16 +813,6 @@
             self.signatures.pop(str(type(key_)), None)
             self.unit_registry.pop(key_, None)
 
-    # def get_units_map(self):
-    #     """Maps from string units to symbolic units"""
-    #     d = dict()
-    #     star = Wild('star')
-    #     for k, v in list(self.signatures.items()):
-    #         unit = get_unit(v['units'])
-    #         d[k] = unit
-    #         d[v['symbol']] = unit
-
-    #     return d
 
     def func_latex(self, key, mode='equation'):
         """get a latex string for a given function key"""
