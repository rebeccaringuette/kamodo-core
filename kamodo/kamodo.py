--- conflicted
+++ resolved
@@ -539,10 +539,7 @@
                 for k, v in composition.items():
                     print('\t', k, v)
         signature, defaults = sign_defaults(symbol, rhs_expr, composition)
-<<<<<<< HEAD
-
-=======
->>>>>>> f6d149c6
+
         return signature(func)
 
     def update_unit_registry(self, func, arg_units):
@@ -785,12 +782,11 @@
                         for arg, unit in zip(symbol.args, unit_args.args):
                             arg_units[str(arg)] = str(get_abbrev(unit))
             func = self.vectorize_function(symbol, rhs_expr, composition)
-<<<<<<< HEAD
-=======
+
             for k, v in arg_units.items():
                 if str(v) == 'Dimension(1)':
                     arg_units[k] = ''
->>>>>>> f6d149c6
+
             signature, defaults = sign_defaults(symbol, rhs_expr, composition)
             default_non_default_parameter = []
             try:
@@ -798,11 +794,11 @@
                     default_non_default_parameter.append(parm.name)
             except KeyError:
                 pass
-<<<<<<< HEAD
+
 
             symbol = reorder_symbol(defaults, default_non_default_parameter,
                                     symbol)
-=======
+
             if len(defaults) > 0:
                 symbol = reorder_symbol(defaults, default_non_default_parameter,
                                                   symbol)
@@ -820,7 +816,6 @@
                     except IndexError:
                         pass
 
->>>>>>> f6d149c6
             meta = dict(units=units, arg_units=arg_units)
             func.meta = meta
             func.data = None
