--- conflicted
+++ resolved
@@ -8,27 +8,16 @@
 - Syntax: notebooks/Syntax.ipynb
 - Kamodofying Models: notebooks/Kamodofying_Models.ipynb
 - Field Integration: notebooks/FieldIntegration.ipynb
-<<<<<<< HEAD
-- Kameleon: notebooks/kameleon-kamodo.ipynb
-- TIEGCM: notebooks/TIEGCM.ipynb
-- CommandLine: notebooks/CommandLineInterface.ipynb
 - RPC: rpc.md
-=======
-# - CommandLine: notebooks/CommandLineInterface.ipynb
 - API: API.md
 - Contributing: CONTRIBUTING.md
->>>>>>> e535e09f
 - Additional Resources: additional_resources.md
 
 theme: readthedocs
 plugins:
   - mknotebooks:
-<<<<<<< HEAD
-      execute: false
-=======
       execute: true
       preamble: mkdocs_preamble.py
->>>>>>> e535e09f
   - search
 markdown_extensions:
   - admonition
