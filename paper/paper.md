---
title: 'Kamodo: A functional api for space weather models and data'
tags:
  - Python
  - plasma physics
  - space weather
authors:
  - name: Asher Pembroke
    affiliation: 1
  - name: Darren DeZeeuw
    affiliation: 2, 3
  - name: Lutz Rastaetter
    affiliation: 2
  - name: Rebecca Ringuette
    affiliation: 2
  - name: Oliver Gerland
    affiliation: 4
  - name: Dhruv Patel
    affiliation: 4
  - name: Michael Contreras
    affiliation: 4

affiliations:
 - name: Asher Pembroke, DBA
   index: 1
 - name: Community Coordinated Modeling Center, NASA GSFC
   index: 2
 - name: University of Michigan
   index: 3
 - name: Ensemble Government Services
   index: 4
date: Sept 28, 2021
bibliography: paper.bib
---

# Summary

<<<<<<< HEAD
Kamodo is a functional programing interface for scientific models and data.
In Kamodo, all scientific resources are registered as symbolic fields which are mapped to model and data interpolators or algebraic expressions.
Kamodo performs function composition and employs a unit conversion system that mimics hand-written notation: units are declared in bracket notation and conversion factors are automatically inserted into user expressions.
Kamodo includes a LaTeX interface, automated plots, and a browser-based dashboard interface suitable for interactive data exploration.
Kamodo's json API provides context-dependent queries and allows compositions of models and data hosted in separate docker containers.
Kamodo is built primarily on sympy [@10.7717/peerj-cs.103] and plotly [@plotly].
While Kamodo was designed to solve the cross-displinary challenges of the space weather community, it is general enough to be applied in other fields of study.

# Statement of need

Space weather models and data employ a wide variety of specialized formats, data structures, and interfaces tailored for the needs of domain experts.
However, this specialization is also an impediment to cross-displinary research.
For example, data-model comparisons often require knowledge of multiple data structures and observational data formats.
Even when mature APIs are available, proficiency in programing languages such as python is necessary before progress may be made.
This further complicates the transition from research to operations in space weather forecasting and mitigation, where many disparate data sources and models must be presented together in a clear and actionable manner.
Such complexity represents a high barrier to entry when introducing the field of space weather to newcomers at space weather workshops, where much of the student's time is spent installing prerequisite software.
Several attempts have been made to unify all existing space weather resources around common standards, but have met with limited success.

=======
Kamodo is a functional programing interface for scientific models and data. In Kamodo, all scientific resources are registered as symbolic fields which are mapped to model and data interpolators or algebraic expressions. Kamodo performs function composition and employs a unit conversion system that mimics hand-written notation: units are declared in bracket notation and conversion factors are automatically inserted into user expressions. Kamodo includes a LaTeX interface, automated plots, and a browser-based dashboard interface suitable for interactive data exploration. Kamodo's json API provides context-dependent queries and allows compositions of models and data hosted in separate docker containers. Kamodo is built primarily on sympy [@10.7717/peerj-cs.103] and plotly [@plotly]. While Kamodo was designed to solve the cross-disciplinary challenges of the space weather community, it is general enough to be applied in other fields of study.

# Statement of need

Space weather models and data employ a wide variety of specialized formats, data structures, and interfaces tailored for the needs of domain experts. However, this specialization is also an impediment to cross-disciplinary research. For example, data-model comparisons often require knowledge of multiple data structures and observational data formats. Even when mature APIs are available, proficiency in programing languages such as python is necessary before progress may be made. This further complicates the transition from research to operations in space weather forecasting and mitigation, where many disparate data sources and models must be presented together in a clear and actionable manner. Such complexity represents a high barrier to entry when introducing the field of space weather to newcomers at space weather workshops, where much of the student's time is spent installing prerequisite software. Several attempts have been made to unify all existing space weather resources around common standards, but have met with limited success. 

Kamodo all but eliminates the barrier to entry for space weather resources by exposing all scientifically relevant parameters in a functional manner. Kamodo is an ideal tool in the scientist's workflow, because many problems in space weather analysis, such as field line tracing, coordinate transformation, and interpolation, may be posed in terms of function compositions. Kamodo builds on existing standards and APIs and does not require programing expertise on the part of end user. Kamodo is expressive enough to meet the needs of most scientists, educators, and space weather forecasters, and Kamodo containers enable a rapidly growing ecosystem of interoperable space weather resources. 
>>>>>>> 9213257b

Kamodo all but eliminates the barrier to entry for space weather resources by exposing all scientifically relavent parameters in a functional manner.
Kamodo is and ideal tool in the scientist's workflow, because many problems in space weather analysis, such as field line tracing, coordinate transformation, and interpolation, may be posed in terms of function compositions.
Kamodo builds on existing standards and APIs and does not require programing expertise on the part of end user.
Kamodo is expressive enough to meet the needs of most scientists, educators, and space weather forecasters, and Kamodo containers enable a rapidly growing ecosystem of interoperable space weather resources.

# Usage

The main entrypoint is a subclass of Kamodo that preregisters interpolators for an underlying dataset:

```python
from pysat_kamodo.nasa import Pysat_Kamodo

kcnofs = Pysat_Kamodo('2009, 1, 1', # Pysat_Kamodo allows string dates
         platform = 'cnofs', # pysat keyword
         name='vefi', # pysat keyword
         tag='dc_b',# pysat keyword
         )
```

When run in a jupyter notebook, the above kamodo object renders as a set of functions ready for interpolation: 

<<<<<<< HEAD
\begin{equation}\operatorname{B_{north}}{\left(t \right)}[nT] = \lambda{\left(t \right)}\end{equation}
\begin{equation}\operatorname{B_{up}}{\left(t \right)}[nT] = \lambda{\left(t \right)}\end{equation}
\begin{equation}\operatorname{B_{west}}{\left(t \right)}[nT] = \lambda{\left(t \right)}\end{equation}
\begin{equation}\operatorname{B_{flag}}{\left(t \right)} = \lambda{\left(t \right)}\end{equation}
\begin{equation}\operatorname{B_{IGRF north}}{\left(t \right)}[nT] = \lambda{\left(t \right)}\end{equation}
\begin{equation}\operatorname{B_{IGRF up}}{\left(t \right)}[nT] = \lambda{\left(t \right)}\end{equation}
\begin{equation}\operatorname{B_{IGRF west}}{\left(t \right)}[nT] = \lambda{\left(t \right)}\end{equation}
\begin{equation}\operatorname{latitude}{\left(t \right)}[degrees] = \lambda{\left(t \right)}\end{equation}
\begin{equation}\operatorname{longitude}{\left(t \right)}[degrees] = \lambda{\left(t \right)}\end{equation}
\begin{equation}\operatorname{altitude}{\left(t \right)}[km] = \lambda{\left(t \right)}\end{equation}
\begin{equation}\operatorname{dB_{zon}}{\left(t \right)}[nT] = \lambda{\left(t \right)}\end{equation}
\begin{equation}\operatorname{dB_{mer}}{\left(t \right)}[nT] = \lambda{\left(t \right)}\end{equation}
\begin{equation}\operatorname{dB_{par}}{\left(t \right)}[nT] = \lambda{\left(t \right)}\end{equation}
=======
Kamodo is designed for compatibility with python-in-heliosphysics [@ware_alexandria_2019_2537188] packages, such as PlasmaPy [@plasmapy_community_2020_4313063] and PySat [@Stoneback2018], [@pysat200]. This is accomplished through Kamodo subclasses, which are responsible for registering each scientifically relevant variable with an interpolating function. Metadata describing the function's units and other supporting documentation (citation, latex formatting, etc), may be provisioned by way of the `@kamodofy` decorator.
>>>>>>> 9213257b

Units are clearly visible on the left hand side, while the right hand side of these expressions represent interpolating functions ready for evaluation:

```python
kcnofs.B_up(pd.DatetimeIndex(['2009-01-01 00:00:03','2009-01-01 00:00:05']))
```
```sh
2009-01-01 00:00:03   -3936.454102
2009-01-01 00:00:05   -3905.926514
Name: B_up, dtype: float32
```

Here, the function returns a pandas series object, though kamodo does not require functions to utilize a specific data type. 

Kamodo can auto-generate plots using function inspection:

```python
kcnofs.plot('B_up')
```

![Auto-generated plot of CNOFs Vefi instrument.\label{fig:cnofs}](https://github.com/pysat/pysatKamodo/raw/master/docs/cnofs_B_up.png)

The result of the above command is shown in \autoref{fig:cnofs}: Kamodo analysizes the structure of inputs and outputs of `B_up` and selects an appropriate plot type from the Kamodo plotting module.

Citation information for the above plot may be generated from the `meta` property of the registered function:

```python
kcnofs.B_up.meta['citation']
```

which returns the following reference:

```sh
de La Beaujardière, O., et al. (2004), C/NOFS: A mission to forecast scintillations, J. Atmos. Sol. Terr. Phys., 66, 1573–1591, doi:10.1016/j.jastp.2004.07.030.\nPfaff, R., et al. (2010), Observations of DC electric fields in the low‐latitude ionosphere and their variations with local time, longitude, and plasma density during extreme solar minimum, J. Geophys. Res., 115, A12324, doi:10.1029/2010JA016023.
```



# Related Projects

Kamodo is designed for compability with python-in-heliosphysics [@ware_alexandria_2019_2537188] packages, such as PlasmaPy [@plasmapy_community_2020_4313063] and PySat [@Stoneback2018], [@pysat200].
This is accomplished through Kamodo subclasses, which are responsible for registering each scientifically relevant variable with an interpolating function.
Metadata describing the function's units and other supporting documentation (citation, latex formating, etc), may be provisioned by way of the `@kamodofy` decorator.

Kamodo's unit system is built on SymPy [@10.7717/peerj-cs.103] and shares many of the unit conversion capabilities of `Astropy` [@astropy] with two key differences: first, Kamodo uses an explicit unit conversion system, where units are declared during function registration and appropriate conversion factors are automatically inserted on the right-hand-side of final expressions, which permits back-of-the-envelope validation.
Second, units are treated as function metadata, so the types returned by functions need only support algebraic manipulation (Numpy, Pandas, etc).
Output from kamodo-registered functions may still be cast into other unit systems that require a type, such as Astropy [@astropy], Pint [@pint], etc.

Kamodo can mimic some of the capabilities of raw data APIs such as HAPI.
As with other PyHC projects, the goal is not to replace existing APIs, but rather to extend their capabilities.
For example, Kamodo's API support purely functional data access, where `GET` requests can specify positions or times for which interpolated values should be returned.
In addition, Kamodo `POST` requests may be used to register new functions on the server which are compositions of previously defined variables and with custom units.

Kamodo container services may be built on other containerized offerings.
Containerization allows dependency conflicts to be avoided through isolated install environments.
Kamodo extends the capabilities of space weather resource containers by allowing them to be composed together via the KamodoClient, which acts as a proxy for the containerized resource running the KamodoAPI.


# Acknowledgements



# References<|MERGE_RESOLUTION|>--- conflicted
+++ resolved
@@ -35,39 +35,29 @@
 
 # Summary
 
-<<<<<<< HEAD
 Kamodo is a functional programing interface for scientific models and data.
 In Kamodo, all scientific resources are registered as symbolic fields which are mapped to model and data interpolators or algebraic expressions.
 Kamodo performs function composition and employs a unit conversion system that mimics hand-written notation: units are declared in bracket notation and conversion factors are automatically inserted into user expressions.
 Kamodo includes a LaTeX interface, automated plots, and a browser-based dashboard interface suitable for interactive data exploration.
 Kamodo's json API provides context-dependent queries and allows compositions of models and data hosted in separate docker containers.
 Kamodo is built primarily on sympy [@10.7717/peerj-cs.103] and plotly [@plotly].
-While Kamodo was designed to solve the cross-displinary challenges of the space weather community, it is general enough to be applied in other fields of study.
+While Kamodo was designed to solve the cross-disciplinary challenges of the space weather community, it is general enough to be applied in other fields of study.
+
 
 # Statement of need
 
 Space weather models and data employ a wide variety of specialized formats, data structures, and interfaces tailored for the needs of domain experts.
-However, this specialization is also an impediment to cross-displinary research.
+However, this specialization is also an impediment to cross-disciplinary research.
 For example, data-model comparisons often require knowledge of multiple data structures and observational data formats.
 Even when mature APIs are available, proficiency in programing languages such as python is necessary before progress may be made.
 This further complicates the transition from research to operations in space weather forecasting and mitigation, where many disparate data sources and models must be presented together in a clear and actionable manner.
 Such complexity represents a high barrier to entry when introducing the field of space weather to newcomers at space weather workshops, where much of the student's time is spent installing prerequisite software.
-Several attempts have been made to unify all existing space weather resources around common standards, but have met with limited success.
+Several attempts have been made to unify all existing space weather resources around common standards, but have met with limited success. 
 
-=======
-Kamodo is a functional programing interface for scientific models and data. In Kamodo, all scientific resources are registered as symbolic fields which are mapped to model and data interpolators or algebraic expressions. Kamodo performs function composition and employs a unit conversion system that mimics hand-written notation: units are declared in bracket notation and conversion factors are automatically inserted into user expressions. Kamodo includes a LaTeX interface, automated plots, and a browser-based dashboard interface suitable for interactive data exploration. Kamodo's json API provides context-dependent queries and allows compositions of models and data hosted in separate docker containers. Kamodo is built primarily on sympy [@10.7717/peerj-cs.103] and plotly [@plotly]. While Kamodo was designed to solve the cross-disciplinary challenges of the space weather community, it is general enough to be applied in other fields of study.
-
-# Statement of need
-
-Space weather models and data employ a wide variety of specialized formats, data structures, and interfaces tailored for the needs of domain experts. However, this specialization is also an impediment to cross-disciplinary research. For example, data-model comparisons often require knowledge of multiple data structures and observational data formats. Even when mature APIs are available, proficiency in programing languages such as python is necessary before progress may be made. This further complicates the transition from research to operations in space weather forecasting and mitigation, where many disparate data sources and models must be presented together in a clear and actionable manner. Such complexity represents a high barrier to entry when introducing the field of space weather to newcomers at space weather workshops, where much of the student's time is spent installing prerequisite software. Several attempts have been made to unify all existing space weather resources around common standards, but have met with limited success. 
-
-Kamodo all but eliminates the barrier to entry for space weather resources by exposing all scientifically relevant parameters in a functional manner. Kamodo is an ideal tool in the scientist's workflow, because many problems in space weather analysis, such as field line tracing, coordinate transformation, and interpolation, may be posed in terms of function compositions. Kamodo builds on existing standards and APIs and does not require programing expertise on the part of end user. Kamodo is expressive enough to meet the needs of most scientists, educators, and space weather forecasters, and Kamodo containers enable a rapidly growing ecosystem of interoperable space weather resources. 
->>>>>>> 9213257b
-
-Kamodo all but eliminates the barrier to entry for space weather resources by exposing all scientifically relavent parameters in a functional manner.
-Kamodo is and ideal tool in the scientist's workflow, because many problems in space weather analysis, such as field line tracing, coordinate transformation, and interpolation, may be posed in terms of function compositions.
+Kamodo all but eliminates the barrier to entry for space weather resources by exposing all scientifically relevant parameters in a functional manner.
+Kamodo is an ideal tool in the scientist's workflow, because many problems in space weather analysis, such as field line tracing, coordinate transformation, and interpolation, may be posed in terms of function compositions.
 Kamodo builds on existing standards and APIs and does not require programing expertise on the part of end user.
-Kamodo is expressive enough to meet the needs of most scientists, educators, and space weather forecasters, and Kamodo containers enable a rapidly growing ecosystem of interoperable space weather resources.
+Kamodo is expressive enough to meet the needs of most scientists, educators, and space weather forecasters, and Kamodo containers enable a rapidly growing ecosystem of interoperable space weather resources. 
 
 # Usage
 
@@ -85,7 +75,7 @@
 
 When run in a jupyter notebook, the above kamodo object renders as a set of functions ready for interpolation: 
 
-<<<<<<< HEAD
+
 \begin{equation}\operatorname{B_{north}}{\left(t \right)}[nT] = \lambda{\left(t \right)}\end{equation}
 \begin{equation}\operatorname{B_{up}}{\left(t \right)}[nT] = \lambda{\left(t \right)}\end{equation}
 \begin{equation}\operatorname{B_{west}}{\left(t \right)}[nT] = \lambda{\left(t \right)}\end{equation}
@@ -99,9 +89,6 @@
 \begin{equation}\operatorname{dB_{zon}}{\left(t \right)}[nT] = \lambda{\left(t \right)}\end{equation}
 \begin{equation}\operatorname{dB_{mer}}{\left(t \right)}[nT] = \lambda{\left(t \right)}\end{equation}
 \begin{equation}\operatorname{dB_{par}}{\left(t \right)}[nT] = \lambda{\left(t \right)}\end{equation}
-=======
-Kamodo is designed for compatibility with python-in-heliosphysics [@ware_alexandria_2019_2537188] packages, such as PlasmaPy [@plasmapy_community_2020_4313063] and PySat [@Stoneback2018], [@pysat200]. This is accomplished through Kamodo subclasses, which are responsible for registering each scientifically relevant variable with an interpolating function. Metadata describing the function's units and other supporting documentation (citation, latex formatting, etc), may be provisioned by way of the `@kamodofy` decorator.
->>>>>>> 9213257b
 
 Units are clearly visible on the left hand side, while the right hand side of these expressions represent interpolating functions ready for evaluation:
 
@@ -138,13 +125,11 @@
 de La Beaujardière, O., et al. (2004), C/NOFS: A mission to forecast scintillations, J. Atmos. Sol. Terr. Phys., 66, 1573–1591, doi:10.1016/j.jastp.2004.07.030.\nPfaff, R., et al. (2010), Observations of DC electric fields in the low‐latitude ionosphere and their variations with local time, longitude, and plasma density during extreme solar minimum, J. Geophys. Res., 115, A12324, doi:10.1029/2010JA016023.
 ```
 
-
-
 # Related Projects
 
-Kamodo is designed for compability with python-in-heliosphysics [@ware_alexandria_2019_2537188] packages, such as PlasmaPy [@plasmapy_community_2020_4313063] and PySat [@Stoneback2018], [@pysat200].
+Kamodo is designed for compatibility with python-in-heliosphysics [@ware_alexandria_2019_2537188] packages, such as PlasmaPy [@plasmapy_community_2020_4313063] and PySat [@Stoneback2018], [@pysat200].
 This is accomplished through Kamodo subclasses, which are responsible for registering each scientifically relevant variable with an interpolating function.
-Metadata describing the function's units and other supporting documentation (citation, latex formating, etc), may be provisioned by way of the `@kamodofy` decorator.
+Metadata describing the function's units and other supporting documentation (citation, latex formatting, etc), may be provisioned by way of the `@kamodofy` decorator.
 
 Kamodo's unit system is built on SymPy [@10.7717/peerj-cs.103] and shares many of the unit conversion capabilities of `Astropy` [@astropy] with two key differences: first, Kamodo uses an explicit unit conversion system, where units are declared during function registration and appropriate conversion factors are automatically inserted on the right-hand-side of final expressions, which permits back-of-the-envelope validation.
 Second, units are treated as function metadata, so the types returned by functions need only support algebraic manipulation (Numpy, Pandas, etc).
@@ -162,6 +147,8 @@
 
 # Acknowledgements
 
+Initial development of Kamodo was spearheaded by the Community Coordinated Modeling Center through NSF. Continued support for Kamodo is provided by Ensemble Government Services, LTD through a NASA SBIR grant. 
+The authors would like to thank Nicholas Gross, Katherine Garcia-Sage, and Richard Mullinex. 
 
 
 # References