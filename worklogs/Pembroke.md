<<<<<<< HEAD

* fixed bug in compose with lambdas
* rpc tests

### 2022-01-18 19:28:25.752122: clock-out

* added kamodo-rpc cli to serve
* kamodoClient tests

### 2022-01-18 16:29:39.054524: clock-in

### 2022-01-18 15:56:47.770720: clock-out: T-10m 

* moving KamodoClient into kamodo.py

### 2022-01-18 15:16:20.921930: clock-in

### 2022-01-17 13:49:24.747834: clock-out

* subexpressions working

### 2022-01-17 13:16:42.534673: clock-in

### 2022-01-14 13:44:07.875797: clock-out

* subexpressions

### 2022-01-14 13:02:02.878085: clock-in

### 2022-01-14 12:33:57.368942: clock-out

* inserting subexpressions

### 2022-01-14 11:38:25.353718: clock-in

### 2022-01-13 18:22:04.387686: clock-out

* troubleshooting rpc composition
* could use try-catch: need expression to behave like FunctionRPC when wait() fails
* could simpify new expressions so they can be pipelined with existing ones

### 2022-01-13 17:18:56.716751: clock-in

### 2022-01-13 13:51:13.603868: clock-out

* registering local with remote rpc. callbacks cannot wait
```console
expected !loop.running; wait() is not allowed from within event callbacks
```

### 2022-01-13 12:17:13.246906: clock-in

### 2022-01-12 18:08:52.532688: clock-out

* rational to float, pipelining with local functions

### 2022-01-12 16:33:32.277475: clock-in

### 2022-01-11 15:04:36.224961: clock-out

* added rational message type which fixes some compositions - still need to evaluate rational numerically?

### 2022-01-11 12:52:08.283768: clock-in

### 2022-01-10 16:07:23.487422: clock-out

* client working with serverside unit conversion

### 2022-01-10 15:33:44.616794: clock-in

### 2022-01-07 13:16:19.998170: clock-out

* developing KamodoClient

### 2022-01-07 12:22:14.758098: clock-in

### 2022-01-06 21:57:08.701380: clock-out

* got pipelined expression working

### 2022-01-06 20:49:26.231934: clock-in

### 2022-01-06 19:27:17.497958: clock-out

* need to support expressions with multiple arguments

### 2022-01-06 18:10:29.406958: clock-in

### 2022-01-06 14:34:06.432788: clock-out

* pipelining, getting index error
* tried storing data as AnyPointer with enum type
* could not encode integer as AnyPointer, could not create List(AnyPointer)
* reverting to type as union
* need kamodo object to execute rpc expression on server

### 2022-01-06 10:55:08.149836: clock-in

### 2021-12-30 18:47:51.525476: clock-out

* list types

### 2021-12-30 17:19:20.782202: clock-in

### 2021-12-29 16:47:21.312507: clock-out

* sympy expression to rpc

### 2021-12-29 15:12:52.407329: clock-in

### 2021-12-28 12:15:34.847427: clock-out

* expressions working with literals

### 2021-12-28 11:10:14.014900: clock-in

### 2021-12-27 18:23:30.484863: clock-out

* literal packing working

### 2021-12-27 17:11:42.348601: clock-in

### 2021-12-27 15:18:02.514753: clock-out

* integer types

### 2021-12-27 14:59:02.727777: clock-in

### 2021-12-23 13:48:44.293666: clock-out

* switching to literals

### 2021-12-23 10:59:13.692617: clock-in

### 2021-12-22 17:30:54.585719: clock-out

* kamodoclient

### 2021-12-22 16:58:48.849563: clock-in

### 2021-12-22 13:39:03.436634: clock-out

* got serverside pipelining to work

### 2021-12-22 11:11:18.737914: clock-in

### 2021-12-21 12:36:43.080299: clock-out

* researching expression pipelining

### 2021-12-21 11:07:10.183487: clock-in

### 2021-12-20 17:38:17.588502: clock-out

* client side expressions

### 2021-12-20 17:37:52.635361: clock-in: T-30m 

### 2021-12-20 17:01:52.369040: clock-out

* pipelining

### 2021-12-20 16:04:51.106743: clock-in

### 2021-12-20 13:04:45.901311: clock-out

* looking at pipelining
* Currently, our Variable is a struct, but Calculator uses a Value object to pipeline results.
* Need to impelment evaluate, expression, and value
* pipelining is enabled by the evaluate function, so Function will still return a Variable struct
* evaluate handles all the pipelining via dictionary
```capnp
evaluate @0 (expression: Expression) -> (value: Value);
```
```python

eval_promise = calculator.evaluate(
    {'call': {'function': subtract, # getOperator('subtract').func
              'params': [{'call': {'function': add, # getOperator('add').func
                                   'params': [{'literal': 123},
                                              {'literal': 45}]}},
                         {'literal': 67.0}]}})
```



### 2021-12-20 11:52:34.714917: clock-in

### 2021-12-15 17:10:25.541242: clock-out

* fixed latex rendering, rpc demo in docs

### 2021-12-15 16:10:37.414223: clock-in

### 2021-12-15 13:17:38.125773: clock-out

* fixed case of missing arg_units
* documentation for rpc
* to_latex for lambda functions is messed up. kamodofying assigns None to rhs rather than lambda(lhs.args)

### 2021-12-15 12:07:30.907034: clock-in

### 2021-12-14 13:15:05.143739: clock-out

* KamodoClient prototyping - would explicitly define remote algebra

Do we need to preregister server-side functions?
At least we can register Mul, Add, Pow

### 2021-12-14 10:49:07.811335: clock-in

### 2021-12-13 15:41:38.144357: clock-out

* moving client/server into Kamodo base class

### 2021-12-13 13:34:56.634756: clock-in

### 2021-12-10 16:59:20.084951: clock-out: T-1h 

* registered pythonic function in KamodoClient
* new download instructions

### 2021-12-10 15:20:24.083585: clock-in

### 2021-12-10 12:34:12.837677: clock-out

* switching to pythonic signatures

### 2021-12-10 11:24:02.340500: clock-in

### 2021-12-09 12:39:16.767069: clock-out

* FunctionRPC.call working

### 2021-12-09 11:25:56.859159: clock-in

### 2021-12-08 14:12:41.107355: clock-out


### 2021-12-08 14:01:23.362171: clock-in

### 2021-12-08 13:42:20.940678: clock-out

* FunctionRPC and KamodoServer

### 2021-12-08 13:28:22.308849: clock-in: T-1h37m 

### 2021-12-07 12:34:29.017369: clock-out

* KamodoRPC working

### 2021-12-07 11:32:28.364453: clock-in

### 2021-12-07 09:59:30.707946: clock-out

* rpc decorator

### 2021-12-07 08:32:09.450063: clock-in

### 2021-12-06 14:25:52.313941: clock-out

* registered client/server field

### 2021-12-06 14:03:44.978922: clock-in

### 2021-12-06 13:39:28.902314: clock-out

* defining fields

### 2021-12-06 11:15:34.821733: clock-in

### 2021-12-03 14:06:24.019346: clock-out

* not sure how to implement generic functions

A generic function can be defined like this

```capnp
interface Function {
call @0 (params :List(Value)) -> (result: Value);
}
```

Then we just need a way of defining a generic Value.

Option 1. We could use a union within a struct so the caller can determine which type the value has

```capnp
struct Value{
  dtype :union {
    float64 @0 :Float64;
    float32 @1 :Float32;
    int8 @2 :Int8; # integer
    uint8 @3 :UInt8; # unsigned integer
    array @4 :Array;
  }
}

struct Array{
    data @0 :Data;
    shape @1 :List(UInt32);
}
```
This allows the caller to get at the type:

```python
myvalue.dtype.which() # -> float64
```

Then we would support at least all the built-in types:

```
Void: Void
Boolean: Bool
Integers: Int8, Int16, Int32, Int64
Unsigned integers: UInt8, UInt16, UInt32, UInt64
Floating-point: Float32, Float64
Blobs: Text, Data
```

option 2. Could this be done with `AnyPointer`?

```capnp
struct Value{
    value @0 :AnyPointer;
    dtype :Text; # Kamodo_capnp.Kamodo.Array or capnp.types.Bool
}
```
Since the caller still needs to determine which type to cast, we can grab it from `Value.dtype`, but this assumes the caller is implemented in python. 

option 3. The following defines GenericVariable which maps a key to any Value type, but this still needs to be defined in the spec. 

```capnp
struct GenericVariable(Key, Value){
    symbol @0 :Key;
    value @1 :Value;
}

struct MyArray {
  array @0 :GenericVariable(Text, Array); # Array also in spec
}
```



### 2021-12-03 11:02:08.087856: clock-in

### 2021-12-02 14:31:41.769702: clock-out

* KamodoClient and KamodoServer prototype

### 2021-12-02 12:38:07.272655: clock-in

### 2021-12-01 15:23:00.399916: clock-out

* serverside algebra

### 2021-12-01 14:03:27.575056: clock-in

### 2021-12-01 10:01:22.631720: clock-out

* implementing serverside algebra

### 2021-12-01 09:10:10.572835: clock-in

### 2021-11-30 17:12:00.600469: clock-out

* test swap operator

### 2021-11-30 16:02:01.580713: clock-in

### 2021-11-29 18:17:38.486818: clock-out

* swapping algebraic operators
* expression manipulation https://docs.sympy.org/latest/tutorial/manipulation.html
* asteval https://newville.github.io/asteval/basics.html
* lambdify tutorial https://www.sympy.org/scipy-2017-codegen-tutorial/notebooks/22-lambdify.html

### 2021-11-29 15:13:40.362713: clock-in

### 2021-11-24 15:48:13.029461: clock-out

* sympy lambdify rpc

### 2021-11-24 13:28:26.876278: clock-in

### 2021-11-24 10:32:36.099034: clock-out: T-30m 

* got rpc working for server side function

### 2021-11-24 09:05:44.835160: clock-in

### 2021-11-23 18:16:15.164729: clock-out

* prototyping kamodo RPC

### 2021-11-23 15:31:35.528952: clock-in

### 2021-11-23 12:02:33.567173: clock-out

* schema language, calculator tests
* to create a new file id: `capnp id`
* can test rpc with socket pair:

```python

class ServerImpl():
    ...

read, write = socket.socketpair()

_ = capnp.TwoPartyServer(write, bootstrap=ServerImpl())
client = capnp.TwoPartyClient(read)
```

* capnproto schema language https://capnproto.org/language.html


### 2021-11-23 10:13:22.550833: clock-in

### 2021-11-17 13:02:59.056885: clock-out


### 2021-11-17 12:44:05.561797: clock-in

### 2021-11-17 12:30:31.586544: clock-out


### 2021-11-17 12:01:52.276816: clock-in

### 2021-11-17 11:56:12.616449: clock-out


### 2021-11-17 11:41:00.936867: clock-in

### 2021-11-16 20:18:31.975195: clock-out

* pycapnp in docker https://github.com/capnproto/pycapnp/issues/273
* pycapnp on alpine docker https://github.com/capnproto/pycapnp/issues/240

### 2021-11-16 19:25:26.750776: clock-in

### 2021-11-11 11:47:32.500609: clock-out

* compilation failures
* commelec symbolic microgrid framework using capnproto! https://github.com/niekbouman/commelec-api

### 2021-11-11 11:27:36.382178: clock-in

### 2021-11-11 11:02:14.860822: clock-out

* benefits of capnproto relative to grpc
    1. small size of generated bindings
    1. fast startup
* looking for alternative installation https://github.com/mirage/capnp-rpc

<details> <summary> container capnproto build failures </summary>

```sh
#16 682.5 make[2]: Leaving directory '/capnproto-c++-0.9.1'
#16 682.5 make[1]: *** [Makefile:3861: check-am] Error 2
#16 682.6 make[1]: Leaving directory '/capnproto-c++-0.9.1'
#16 682.6 make: *** [Makefile:3864: check] Error 2
------
kamodo-py37.Dockerfile:36
--------------------
  34 |     WORKDIR capnproto-c++-0.9.1
  35 |     RUN  ./configure 
  36 | >>> RUN  make -j6 check
  37 |     RUN  make install
  38 |     
--------------------
error: failed to solve: process "/bin/sh -c make -j6 check" did not complete successfully: exit code: 2
ERROR: Service 'kamodo-py37' failed to build : Build failed
```

</details>

### 2021-11-11 10:01:57.328257: clock-in: T-5m 

### 2021-10-26 17:40:31.113434: clock-out

* installed capnproto 0.9.1

### 2021-10-26 16:13:56.698019: clock-in

* on docker-compose `2.4`, can use `platform: linux/amd64` for emulation

### 2021-10-23 17:51:45.917811: clock-out

* trying clang instead `conda install -c conda-forge clang`
reinstall cxx compiler `conda install -c conda-forge cxx-compiler`
* Still getting compiler error:
```sh
/opt/conda/bin/../lib/gcc/aarch64-conda-linux-gnu/9.4.0/../../../../aarch64-conda-linux-gnu/bin/ld: /opt/conda/lib/libstdc++.so: undefined reference to `__cxa_thread_atexit_impl@GLIBC_2.18'
collect2: error: ld returned 1 exit status
make: *** [Makefile:2117: capnpc-c++] Error 1
make: *** Waiting for unfinished jobs....
libtool: link: ( cd ".libs" && rm -f "libcapnp-json.la" && ln -s "../libcapnp-json.la" "libcapnp-json.la" )
(base) root@eef962dcd3f5:/capnproto/c++# 
```

* installing pacman on ubuntu https://ostechnix.com/use-archlinuxs-pacman-package-manager-unix-like-oss/
```sh
wget -O /usr/local/bin/pacapt https://github.com/icy/pacapt/raw/ng/pacapt
chmod 755 /usr/local/bin/pacapt
ln -sv /usr/local/bin/pacapt /usr/local/bin/pacman || true
```
* Docker buildx for cross-platform?
* Installing capnproto from git and cmake.. also uses autoconf, automake, libtool
* Trying to install capnproto from tarball fails in conda (using autoconf instead of cmake), related to sed and conda's libtool `/usr/bin/sed: not found` https://github.com/idaholab/moose/issues/16232

### 2021-10-23 16:19:01.537808: clock-in

### 2021-10-23 15:57:47.780848: clock-out


### 2021-10-23 15:47:12.356723: clock-in

### 2021-10-22 16:38:11.668352: clock-out

*  `pip install pycapnp --install-option '--force-bundled-libcapnp'` will rebuild `capnp` if the system `capnp < 0.8.0`

```sh
pip install pycapnp --install-option '--force-bundled-libcapnp'
```

* Installing capnp from git
```sh
conda install autoconf automake libtool sed
cd /
git clone https://github.com/sandstorm-io/capnproto.git
cd capnproto
```

```sh
pip install pkgconfig cython # for setup.py
python setup.py
```


```sh
pip install \
    --install-option "--libcapnp-url" \
    --install-option "https://github.com/capnproto/capnproto/archive/master.tar.gz" \
    --install-option "--force-bundled-libcapnp" .`
```
* apt-get update
* build like this: 

```sh
git archive --format=tar --prefix=kamodo-core/ HEAD | (cd /tmp && tar xf -)
docker-compose build
```

* capnp dependencies
* compiling capnp

```sh
conda install -c conda-forge gcc cmake make cxx-compiler
apt-get install capnproto
pip install pycapnp
```

### 2021-10-22 14:23:26.262875: clock-in

### 2021-10-22 11:51:10.167043: clock-out

* adding pycapnp

### 2021-10-22 11:06:00.397465: clock-in

### 2021-10-21 11:15:13.264137: clock-out

* consider capn proto https://capnproto.org/

### 2021-10-21 10:17:26.721944: clock-in
=======
* fixing test
* corrected test_preserve_repr_latex
* modified test slightly to validate preservation of latex repr
* moved plot_partial docs into function docstring
* integrated comments from Lutz, Rebecca
* updated code locations
* kameleon
* unable to find a doi for pint
* kameleon citations
* fixing api doc spacing, added point testing in FieldIntegration notebook
* improved documentation for gridify, partial
* cleaned up expression for normalization operator
* clearing cell output
* full docstrings for kamodo api, plotting, kamodofy
* docstrings
* docstring improvements
* install kaleido
* addressing issue
* fixed broken link, expanded syntax docs
* clarifying use of lambda functions
* fixed units in example
* adding test for multi-variable 3d plotting
* fixed reordering
* adding test for multi 1d plotting
* adding test for unmodified partial metadata
* bugfix addressing
* merging latest master
* merge fixes
* merged from master
* added latex check for dimensionless args
* fixing unit test for mixture of dimensionless args
* added test for lhs unit parsing
* refining test to validate lambdified function

### 2022-03-01 15:24:17.816542: clock-out

* added contributing to documentation
* added contributing

### 2022-03-01 14:38:42.849325: clock-in

* matching requirements for setup.cfg
* how to run unit tests
* cleaning up missing docstrings for plot and figure, removed extraneous images
* removing commandline interface from docs for now
* cleaning up install instructions
* removing extraneous notebooks

### 2022-02-15 15:27:12.479478: clock-out

* bug reports

### 2022-02-15 15:17:52.867347: clock-in

* removing print statements


### 2022-02-10 19:03:05.835344: clock-out

* removed partial keys from arg_units
* cleaning up partial latex_repr

### 2022-02-10 18:21:18.161891: clock-in: T-10m 


### 2022-02-04 19:25:01.075400: clock-out

* added api documentation
* executing notebooks on deploy
* fixed field line plotting, added mkdocs preamble so notebooks run from correct directory

### 2022-02-04 17:29:50.152266: clock-in
>>>>>>> e535e09f

* test for two defaults, one arg
* test default inheritance for more than two arguments
* str format
* integrating comments from rringuette

### 2021-10-29 12:29:28.465940: clock-out

* linking to correct weirstrass image
* adding Weierstrass notebook and example image
* added weierstrass example

### 2021-10-29 11:01:19.323873: clock-in


### 2021-10-18 12:25:10.516747: clock-out

* fixed Acknowledgements
* Acknowledgements

### 2021-10-18 12:09:53.776365: clock-in

* remove test pypi publish

### 2021-10-15 13:47:48.023255: clock-out

* removing py36 build
* could not determine root cause of this py36 error:
    `TypeError: int() argument must be a string, a bytes-like object or a number, not '_NoValueType'` 
    may have something to do with numpy global state https://github.com/Almenon/AREPL-vscode/issues/404
* py36 test environment
* working python 3.6 building bug - installing in editable mode does not work

### 2021-10-15 11:21:29.506353: clock-in: T-10m 

### 2021-10-14 19:35:21.617435: clock-out


### 2021-10-14 19:30:02.218687: clock-in

### 2021-10-14 18:30:01.902263: clock-out

* kamodo-test service

### 2021-10-14 18:00:20.395342: clock-in

### 2021-10-14 13:02:46.158203: clock-out

* kamodo-test

### 2021-10-14 12:52:31.243726: clock-in

### 2021-10-14 12:52:04.034329: clock-out

* api discussion
* added reference for vefi
* fixed comma
* added derived variable

### 2021-10-14 11:21:39.891800: clock-in: T-25m 


### 2021-10-11 17:55:37.837042: clock-out

* adding reference for cnofs

### 2021-10-11 17:52:22.242469: clock-in: T-9m 

### 2021-10-11 17:42:29.428134: clock-out

* test svg
* moved to figures section
* affiliations
* add citation for function 
```python
kcnofs.B_up.meta['citation']
```
above command returns:

de La Beaujardière, O., et al. (2004), C/NOFS: A mission to forecast scintillations, J. Atmos. Sol. Terr. Phys., 66, 1573–1591, doi:10.1016/j.jastp.2004.07.030.\nPfaff, R., et al. (2010), Observations of DC electric fields in the low‐latitude ionosphere and their variations with local time, longitude, and plasma density during extreme solar minimum, J. Geophys. Res., 115, A12324, doi:10.1029/2010JA016023.


### 2021-10-11 16:43:53.143067: clock-in

### 2021-10-11 13:16:56.904493: clock-out

* png instead
* added usage and cnofs figure

Consider requiring kaleido and plotly >= 4.9 https://github.com/plotly/Kaleido/issues/41#issuecomment-694443199

```python
pio.write_image(fig, "cnofs_B_up.svg", engine="kaleido")
```

### 2021-10-11 11:21:53.722974: clock-in

* changing affiliation
* adding github paper workflow

### 2021-10-13 14:43:01.333666: clock-out

* incremental versioning

1. setup.cfg keeps looking for numpy when calling kamodo.version in `__init__`
1. put the version in a `versioning` subfolder
1. added issue for incremental devs https://github.com/twisted/incremental/issues/76

* clean up, adding jupytext to dockerfile

### 2021-10-13 11:48:03.288293: clock-in

* pypi publish test

### 2021-10-09 19:16:09.790921: clock-out

* grpc exploration
* grpc tutorial
* looking for numpy grpc interfaces:
* simple example of image passing https://github.com/zabir-nabil/simple-gRPC/tree/master/grpc
* https://github.com/telamonian/numpy-protobuf
* https://pypi.org/project/numproto/#history https://github.com/josteinbf/numproto
* https://www.tensorflow.org/tfx/serving/serving_advanced
* https://stackoverflow.com/questions/62171037/grpc-python-sending-image-meta-data

### 2021-10-09 18:23:45.904202: clock-in

### 2021-10-08 15:37:37.144349: clock-out

* added partial function decorator
* `Kamodo.plot` tightly coupled to Kamodo object, making it difficult to functionalize. `Kamodo.figure` and `Kamodo.evalute` would need to be factored out.
* attempting to add `partial` keyword to `kamodo.plot`, which passes to `kamodo.figure`
* `kamodo.from_kamodo` does not actually copy!

### 2021-10-08 12:36:27.275094: clock-in

* check for div output_type
<<<<<<< HEAD
=======

>>>>>>> e535e09f
* remoded ccmc dockerfiles

### 2021-09-24 14:12:46.469270: clock-out

* passing tests - need to authorize codecov

### 2021-09-24 13:55:58.164523: clock-in

### 2021-09-24 13:37:21.659352: clock-out

* renaming to kamodo

### 2021-09-24 13:21:44.566007: clock-in

### 2021-09-24 10:46:10.938434: clock-out

* paper update
* added Vagrantfile from Ross

### 2021-09-24 10:37:03.262012: clock-in

* pushing 1.0.11
* pushing 1.0.10
* removing newline from package find
* actually add kamodo_core change
* updating paths to kamodo_core
* fixing deps
* setting up module again
* pushing version
* testing pypi install
### 2021-09-23 10:53:57.038218: clock-out

* pushing version `1.0.3` - seems like git repo has to match version!
* added manifest, trying `1.0.2`

```sh
python -m build
twine upload --repository testpypi dist/*1.0.2*
pip install -i https://test.pypi.org/simple/ kamodo-core==1.0.2
```

### 2021-09-23 10:14:40.240258: clock-in

### 2021-09-22 23:32:46.363155: clock-out

* still missing files in uploaded distribution. need to review https://setuptools.pypa.io/en/latest/userguide/package_discovery.html
* uploading

```sh
pip install --upgrade build #install builder
python -m build # from base of repo
pip install --upgrade twine # install twine
twine upload --repository testpypi dist/*1.0.1* # upload to test 
pip install -i https://test.pypi.org/simple/ kamodo-core==1.0.1 --no-deps # install without dependencies which may be missing from test.pypi
```

* pypi may not have namespace support https://discuss.python.org/t/namespace-support-in-pypi/1609/4
* how does aws do this?

### 2021-09-22 22:58:14.378042: clock-in: T-14m 

### 2021-09-22 22:04:31.016242: clock-out

* cleaning up docs
* versioning
* repackaging

### 2021-09-22 21:45:51.945738: clock-in

### 2021-09-22 16:40:33.893753: clock-out

* repackaging core
* another article on namespacing packages https://pawamoy.github.io/posts/plugins-as-python-native-namespace-packages/
* Trying to recreate the following `__int__.py` functionality when their's multiple packages that use the same namespace.

```python
import os, sys; sys.path.append(os.path.dirname(os.path.realpath(__file__)))
from kamodo.kamodo import *
from kamodo.util import *
```

### 2021-09-22 14:15:02.796860: clock-in

### 2021-09-21 12:48:14.222004: clock-out

* comparing with kamodo-core, both have psi/ensemble branch
* the goal is to remove readers from kamodo-core and remove kamodo from ccmc. Need to make sure we're not losing any work

```sh
git remote add kamodo_core git@github.com:ensemblegov/kamodo-core.git
git fetch kamodo_core master:core_master # fetches master from kamodo_core and names it core_master branch
git diff core_master # compare master to core_master
```

* looking at packaging namespace packages https://packaging.python.org/guides/packaging-namespace-packages/
* a good blog post on py3.3+ namespace packaging https://newbedev.com/is-init-py-not-required-for-packages-in-python-3-3

### 2021-09-21 10:43:18.710093: clock-in: T-10m 

### 2021-09-20 17:41:43.068643: clock-out


### 2021-09-20 16:54:31.143729: clock-in

### 2021-09-20 11:50:02.590611: clock-out

* about section, created worklogs

### 2021-09-20 11:40:58.884429: clock-in

### 2021-06-21 16:18:17.807491: clock-out

* installing kamodo in editable mode
* building from source

### 2021-06-23 11:56:51.629840: clock-out


### 2021-06-23 11:01:39.298459: clock-in

### 2021-06-22 17:47:05.431045: clock-out

* moving animations into plot method

### 2021-06-22 16:30:22.893968: clock-in

### 2021-06-21 16:18:17.807491: clock-out

* using squeeze flag
* fixed test affected by size_threshold

### 2021-06-21 15:46:45.787242: clock-in

### 2021-06-21 13:55:39.710580: clock-out

* sped up animations

### 2021-06-21 13:13:21.460428: clock-in

### 2021-06-21 11:59:53.993441: clock-out

* adding animations - full_figure_for_development takes a long time to run. need a workaround

### 2021-06-21 11:35:38.562849: clock-in

### 2021-06-18 15:36:29.661450: clock-out

* got 3d animation working

### 2021-06-18 14:52:28.603029: clock-in

### 2021-06-18 11:22:00.529644: clock-out

* animating 2d parametric plots

### 2021-06-18 10:41:46.096653: clock-in

### 2021-06-17 16:35:09.484743: clock-out

* autoranged frames for 2d plots
* `pip install kaleido` needed to get frame layouts

### 2021-06-17 15:12:28.301751: clock-in

### 2021-06-17 12:34:51.152273: clock-out

* got animations working

### 2021-06-17 12:07:27.656044: clock-in

### 2021-06-16 16:09:33.197304: clock-out

* working on animations

### 2021-06-16 14:45:42.337094: clock-in

### 2021-06-16 12:16:27.943176: clock-out

* partial generators

### 2021-06-16 11:19:26.928668: clock-in

### 2021-06-15 19:42:28.601429: clock-out

* partial decorator passes functionality tests

### 2021-06-15 18:20:52.771686: clock-in

### 2021-06-15 14:39:28.250605: clock-out

* working on partial decorator

### 2021-06-15 13:19:46.744384: clock-in

### 2021-06-15 12:45:11.749450: clock-out

* problems with functools.partial decorator
Here is a problem with our curry operator is that we have to unpack all the arguments in order to evaluate

```python
@curry
def f(x=1,y=2,z=3):
    return x+y+z
```

`f(1)` returns a function of `y` instead of `y,z`, but that's how `currying` is [supposed to work](https://en.wikipedia.org/wiki/Currying).

To return a function of two variables, we are back to partials. It seems that these are separate decorators.


### 2021-06-15 12:43:53.208925: clock-in: T-41m 


### 2021-06-14 20:23:51.337807: clock-out


### currying decorator - kwargs

What we want is a decorator that returns a stateless function with a new signature like this:

```python
@curry
def f(x, y, z):
    return x + y + z

g = f(2)(3)

assert g(1) == 1 + 2 + 3
```



Normal python functions have `args` and `kwargs`:

* `args` are required
* `kwargs` are defaults

So one way to achieve the above behavior is to convert `args` into `kwargs`. `g(1)` would be equivalent to:

```python
g = lambda z, x=2, y=3: f(x, y, z)
g(1)
```

The problem is - what do we do with the original function defaults.


```python
@curry
def f(z=3, y=2, x=1):
    return x + y + z

f(1) == g(1)
```
Now currying has no effect. Recall why we are currying in the first place: we want to fix the values of a function so that we can evaluate it over a subset of the original arguments. If we already have defaults, do we really need to curry? We could have our curry operator eliminate the defaults? Or we could have the defaults pass through:

```python
g = curry(f)
assert g()()() == f()
```

This way we aren't losing any information from the original function, but are still allowing it to be called with single arguments.

```python
assert g()(1)() == f(y=1)
```

### 2021-06-14 19:31:40.201422: clock-in

### 2021-06-14 14:02:26.824598: clock-out


### 2021-06-14 13:46:07.459008: clock-in

### 2021-06-11 17:43:46.767514: clock-out

* trying out decorator curry

### 2021-06-11 16:05:44.670016: clock-in

### 2021-06-09 18:59:32.741722: clock-out


### 2021-06-09 18:45:08.502957: clock-in

### 2021-06-09 18:44:17.665337: clock-out: T-2h 

* added currying decorator
* [currying](https://www.python-course.eu/currying_in_python.php) in python.

### 2021-06-09 13:42:15.184948: clock-in: T-15m 

### 2021-06-09 10:02:25.693985: clock-out


### 2021-06-09 09:40:25.698556: clock-in

### 2021-06-08 19:33:26.008122: clock-out: T-10m 


### 2021-06-08 19:07:36.489347: clock-in

### 2021-06-08 18:07:48.196354: clock-out


### 2021-06-08 17:58:03.342088: clock-in

### 2021-06-08 17:33:41.236397: clock-out


### 2021-06-08 16:47:15.520867: clock-in

### 2021-06-07 19:18:28.125536: clock-out

* geneartor input type

### 2021-06-07 18:31:58.228494: clock-in

### 2021-06-02 14:52:38.570656: clock-out

* fixed bugs in plotting

### 2021-06-02 13:50:08.304688: clock-in

### 2021-06-02 10:00:40.767448: clock-out

* fixing plot bugs
* there is bug in equation rendering where Kamodo.to_latex returns the function's expression rather than the symbol used in registration.

### 2021-06-02 08:21:21.610958: clock-in

### 2021-06-01 19:41:20.602808: clock-out


### 2021-06-01 17:11:13.591391: clock-in

### 2021-06-01 13:52:37.320039: clock-out

* fixing plot key bugs

### 2021-06-01 12:48:58.347646: clock-in

### 2021-05-27 13:10:05.047450: clock-out

* looking at generator arguments

### 2021-05-27 12:40:51.097172: clock-in

### 2021-05-26 12:25:41.791573: clock-out

* issues with slice generation returning empty plot

### 2021-05-26 12:21:26.381522: clock-in

### 2021-05-25 19:47:12.438128: clock-out

* fixing pd.datetime deprecration warning

### 2021-05-25 19:39:05.600086: clock-in: T-20m 

### 2021-05-25 17:39:20.981299: clock-out

* made contour time slider

### 2021-05-25 17:31:43.349647: clock-in: T-30m 

### 2021-05-25 16:42:14.594993: clock-out


### 2021-05-25 15:48:09.688171: clock-in

### 2021-05-25 12:52:45.366801: clock-out

* flattening arg shapes in preparation for 4d

### 2021-05-25 12:09:08.836291: clock-in

### 2021-05-24 18:02:15.095789: clock-out

* refactored and added squeeze kwarg to gridify
* refactoring `@gridify` to use forge
* something to keep in mind when using forge:

```
.. warning::

    When supplying previously-created parameters to :func:`~forge.sign`,
    those parameters will be ordered by their creation order.

    This is because Python implementations prior to ``3.7`` don't
    guarantee the ordering of keyword-arguments.

    Therefore, it is recommended that when supplying pre-created
    parameters to :func:`~forge.sign`, you supply them as positional
    arguments:


    .. testcode::

        import forge

        param_b = forge.arg('b')
        param_a = forge.arg('a')

        @forge.sign(a=param_a, b=param_b)
        def func1(**kwargs):
            pass

        @forge.sign(param_a, param_b)
        def func2(**kwargs):
            pass

        assert forge.repr_callable(func1) == 'func1(b, a)'
        assert forge.repr_callable(func2) == 'func2(a, b)'

```


### 2021-05-24 16:55:07.640148: clock-in

* differential equations could be written as function decorators applied to boundary conditions.
* boundary conditions are functions over the simulation domain boundary with nans everywhere else.
* solutions are returned as functions over the independent variables. 

### 2021-05-21 16:47:38.435955: clock-out

* cleaned up plot key generation

### 2021-05-21 15:24:12.011043: clock-in

### 2021-05-21 13:07:05.626110: clock-out

* simplifying plot key generation

### 2021-05-21 11:12:40.628676: clock-in

look at jupyter book for publication https://jupyterbook.org/intro.html

### 2021-03-31 14:02:27.533428: clock-out

* registered image plot type

### 2021-03-31 13:02:51.467590: clock-in

* made kamodo unit system the default for conversion

### 2021-03-30 18:45:14.238802: clock-out

* working on functional images
* added angular frequency units

### 2021-03-30 16:16:32.599994: clock-in

### 2021-03-30 13:39:42.776447: clock-out


### 2021-03-30 12:21:01.381129: clock-in

### 2021-03-30 12:01:37.303279: clock-out


### 2021-03-30 11:11:21.672511: clock-in

### 2021-03-29 18:59:34.366365: clock-out

* adding plasmapy kamodofication bug test
* fixed bug in parse_expr locals
* fixed bug with Newton symbol clash

### 2021-03-29 17:01:31.209600: clock-in

### 2021-03-29 16:03:16.457691: clock-out

* getting function has no attribute subs with N - need to check against `_clash` list

### 2021-03-29 15:47:37.025035: clock-in

### 2021-03-29 12:04:33.031396: clock-out

* looking at images

### 2021-03-29 11:16:58.877386: clock-in

### 2021-03-27 14:11:10.779236: clock-out

* fixed example signature
* fixed workflow
* fixed bug in get_dimensions preventing certain unit conversions

### 2021-03-27 13:06:31.717147: clock-in

### 2021-03-27 12:52:56.983449: clock-out


### 2021-03-27 12:24:11.426813: clock-in

### 2021-03-27 11:58:55.516981: clock-out

* test of pascals failing
* fixed to_latex rendering

### 2021-03-27 10:42:18.972386: clock-in

### 2021-03-27 10:34:30.659703: clock-out: T-10m 

* cleariving cells
* fixed to-html
* adding notebooks list
* adding Visualization notebook to workflow

### 2021-03-27 09:32:23.833239: clock-in

### 2021-03-24 22:34:04.374828: clock-out

* fixed multi argument unit composition

### 2021-03-24 22:23:10.086953: clock-in

### 2021-03-24 21:42:25.386116: clock-out

* unify expr args not in same order as free_symbols
* `pytest test_kamodo.py::test_multi_arg_units`

### 2021-03-24 20:42:24.019445: clock-in

### 2021-03-24 18:52:07.659737: clock-out

* added test for multi argument unit composition

### 2021-03-24 18:51:37.128420: clock-in


```python
from sympy.abc import _clash
{'C': C,
 'O': O,
 'Q': Q,
 'N': N,
 'I': I,
 'E': E,
 'S': S,
 'beta': beta,
 'zeta': zeta,
 'gamma': gamma,
 'pi': pi}
```

### 2021-03-15 10:00:09.146598: clock-out


### 2021-03-15 09:59:36.883356: clock-in

### 2021-03-10 16:01:04.687207: clock-out

* adding citations
* pinning sympy for tests

### 2021-03-10 14:56:13.114546: clock-in: T-8m 

* updating sympy version

### 2021-03-10 12:21:29.440527: clock-out

* related projects

### 2021-03-10 12:20:49.749406: clock-in: T-80m 

### 2021-03-10 11:00:15.169767: clock-out

* fixed latex unit printing

### 2021-03-10 10:38:51.374290: clock-in

### 2021-03-09 20:00:17.427586: clock-out

* fixing latex unit rendering

### 2021-03-09 19:10:48.802378: clock-in

### 2021-03-09 12:35:42.893424: clock-out

* paper updates

### 2021-03-09 10:45:05.148443: clock-in

### 2021-03-08 20:17:26.525866: clock-out: T-70m 

### 2021-03-08 20:16:19.908822: clock-out


### 2021-03-08 17:43:02.224210: clock-in

### 2021-03-08 12:01:51.947367: clock-out


### 2021-03-08 11:23:30.640450: clock-in

### 2021-03-05 12:13:29.642736: clock-out

* started paper

### 2021-03-05 11:49:41.887072: clock-in

### 2021-02-16 20:33:17.491435: clock-out

* added zoom_test.html
* adding plot meta, made datetime test query deterministic

### 2021-02-16 20:03:14.752210: clock-in

### 2021-02-15 21:28:41.571728: clock-out


### 2021-02-15 20:41:15.499581: clock-in

### 2021-02-14 12:19:44.292293: clock-out: T-20m 


### 2021-02-14 10:13:19.121414: clock-in

### 2021-02-13 23:07:16.031488: clock-out


### 2021-02-13 22:48:04.844484: clock-in

### 2021-02-13 19:48:22.341859: clock-out

* js rangeslider widget

### 2021-02-13 17:49:49.306768: clock-in

### 2021-02-13 16:33:06.790805: clock-out


### 2021-02-13 13:24:50.034083: clock-in

### 2021-02-13 13:24:46.755317: clock-out: T-10m 


### 2021-02-13 13:01:49.691331: clock-in

### 2021-02-13 01:36:52.580893: clock-out

* developed slice widget for notebook

### 2021-02-12 22:29:50.872811: clock-in

### 2021-02-12 11:22:44.328681: clock-out


### 2021-02-12 10:31:25.170196: clock-in

* adding docs endpoint
### 2021-02-11 00:41:02.484844: clock-out

* fixed bug in kamodoAPI registering funtions twice

### 2021-02-10 23:11:21.144902: clock-in

### 2021-02-10 22:25:01.426986: clock-out

* function generator operations

### 2021-02-10 19:42:08.114657: clock-in

### 2021-02-09 13:11:09.281176: clock-out

* pushing apembroke/kamodo:0.1

### 2021-02-09 13:05:36.824475: clock-in

### 2021-02-09 13:05:10.883744: clock-out

* allowing function defaults with null args
* `flask.jsonify` should be used when returning from custom `get` methods

### 2021-02-09 12:50:49.247565: clock-in

### 2021-02-09 10:40:48.036338: clock-out

* need to include in `POST` method the ability to reference global models
* including user_model in kamodo.yaml, added delete method

### 2021-02-09 09:38:01.649942: clock-in

### 2021-02-09 01:21:34.140453: clock-out

* pinning sympy for api
* fixed bug in jsonifying user funcs

### 2021-02-08 23:05:27.925457: clock-in

### 2021-02-08 22:57:08.527566: clock-out


### 2021-02-08 22:48:42.433467: clock-in

### 2021-02-08 21:26:50.968524: clock-out

* need a way to post changes to variables
* added user user model endpoints
how do we determine default user model? - setting this in `kamodo.yaml`

got user endpoints working
* user models: `kamodo/api/usermodel`
* global models: `/api/modelA`


### 2021-02-08 17:24:04.082408: clock-in

### 2021-02-08 15:36:06.082620: clock-out

* registering custom fields
* need to deserialize as numpy arrays in combination with object_hook

## developer meeting
* emmpy - empirical modeling in python (tsygenenko, etc)
* pypluto
* ccmc docs have been updated

### 2021-02-08 13:07:56.346344: clock-in

### 2021-02-08 12:05:21.062862: clock-out

* user model endpoints

## user models
- `/kamodo/usermodelA/api`
- `/api/servermodelA`
- `/api/servermodelB`

### 2021-02-08 11:45:28.857313: clock-in

### 2021-02-08 10:38:31.202569: clock-out


### 2021-02-08 10:11:35.338486: clock-in

### 2021-02-06 11:37:06.027891: clock-out

* testing post method for user-defined expression

### 2021-02-06 11:01:27.615022: clock-in

### 2021-02-05 13:38:41.602116: clock-out

* prototyping user-defined kamodo objects
* added default forwarding for expressions

### 2021-02-05 11:10:12.407904: clock-in

* added data endpoint for cached function result
* installed requests for workflow
* kamodoAPI only registers units
* can add data to api to avoid initial call with defaults

### 2021-02-03 12:51:16.021583: clock-out

* serialized lambda generators

### 2021-02-03 12:11:53.187449: clock-in

### 2021-02-03 10:05:23.688588: clock-out

* serializing/deserializing generators - need to forge deserialized signatures? kamodofy?
* added flask.host and flask.port

### 2021-02-03 09:37:31.803474: clock-in

* test accessing multiple kamodo objects in same namespace
* fixed index serialization

### 2021-02-02 11:28:10.308687: clock-out

* improved serialization tests

### 2021-02-02 11:16:43.496588: clock-in

### 2021-02-02 09:37:36.981135: clock-out

* removing requests-mock
* more robust serialization/deserialization

### 2021-02-02 08:43:23.510270: clock-in

### 2021-02-01 19:27:49.355746: clock-out

* resolving serialization issues

### 2021-02-01 17:45:54.355466: clock-in

### 2021-02-01 08:59:03.221914: clock-out

* can use byte swapping and restore endianess https://numpy.org/doc/stable/user/basics.byteswapping.html
* jaweson https://github.com/someones/jaweson

### 2021-02-01 08:15:47.966367: clock-in

### 2021-01-30 14:13:25.401017: clock-out

trying different serialization methods

binary options:
* msgpack - binary serialization of numpy https://github.com/lebedov/msgpack-numpy https://github.com/msgpack/msgpack-javascript
* json and base64 encoding only https://stackoverflow.com/a/30698135
* bson `from bson.json_util import dumps, loads`

ascii options:
* pandas build_table_schema https://pandas.pydata.org/pandas-docs/version/0.21.0/generated/pandas.io.json.build_table_schema.html
* datapackage/table-schema https://github.com/frictionlessdata/datapackage-pipelines-pandas-driver#getting-started

### 2021-01-30 13:03:53.446801: clock-in

* fixed plot title latex
* added KamodoAPI class
* overriding models with config
* fixed datetime api example
* serialized time series, fixed default plot
* adding kTest to kamodo.yaml
* made test object have defaults

### 2021-01-21 23:35:17.186812: clock-out

* updated API.dockerfile
* added .dockerignore
* added function-specfic plot resource

### 2021-01-21 23:14:54.363159: clock-in

* added default str json
* added defaults output
* added kamodo-serve
* fixing error msg

### 2021-01-12 16:11:56.285579: clock-out

* checking for reserved names

### 2021-01-12 15:49:29.698018: clock-in

* cleaned up dimensioness latex

### 2020-12-21 13:52:51.879393: clock-out

* dimensionless composition passes

### 2020-12-21 13:32:17.655577: clock-in

* added unitless composition test
* fixed latex for kamodofied functions with no equations
* added arcseconds
* need to make sure kamodo objects remove signature when deleting items

### 2020-12-16 17:51:46.867654: clock-out

* added API.Dockerfile
* set ip for localhost in flask container, antlr
* merging util.py from psi/ensemble
* docker container

 | git merge master |	git rebase master
---- | ---- | ----
Keep changes from master	| --theirs	| --ours
Keep changes from feature |	--ours	| --theirs


### 2020-12-16 16:04:52.924287: clock-in

### 2020-12-16 14:56:58.695307: clock-out

* ccmc tagup
* `docker run -p 5000:5000 asherp/kamodo`
* adding flask dependency, running api on dockerfile startup
* adding dockerfile from nasa branch
* adding hapi

### 2020-12-16 13:10:31.733582: clock-in

* kamodo boolean operations?
* range queries?
* search?
* jupyter widgets - can prototype dashboards

### 2020-12-15 17:27:33.675261: clock-out

* merging test_utils

### 2020-12-15 16:32:25.927633: clock-in

### 2020-12-15 13:29:36.958990: clock-out

* adding coverage badge
* made repr_latex pass
* removed symbolic function
* test_repr_latex removing extra slash
* added decorator dependency
* graphviz - can be used to visualize the user's pipeline

```console
conda install -c conda-forge graphviz xorg-libxrender xorg-libxpm
pip install graphviz
```

### 2020-12-15 11:35:04.884012: clock-in

### 2020-12-14 18:29:33.877095: clock-out

* automated testing
* improved coverage

### 2020-12-14 17:41:49.324815: clock-in: T-35m 

### 2020-12-14 17:01:22.598481: clock-out


### 2020-12-14 16:44:16.293931: clock-in

### 2020-12-14 14:45:50.930880: clock-out

* fixed latex rendering

### 2020-12-14 13:35:34.718198: clock-in

### 2020-12-09 18:56:30.911547: clock-out

* inheriting from UserDict, latex tests
* article on alternatives to dict inheritance  https://treyhunner.com/2019/04/why-you-shouldnt-inherit-from-list-and-dict-in-python/


### 2020-12-09 16:46:32.320646: clock-in

### 2020-12-09 15:02:57.443215: clock-out

* improving coverage
* tests passing

### 2020-12-09 12:56:26.285722: clock-in

### 2020-12-08 16:29:15.942982: clock-out

* test_contains

### 2020-12-08 14:04:35.969497: clock-in

### 2020-12-07 18:07:09.300996: clock-out

* boosting code coverage

### 2020-12-07 15:47:35.229728: clock-in

### 2020-12-07 13:55:31.954661: clock-out

* added test for from_kamodo

### 2020-12-07 13:54:57.942787: clock-in

### 2020-12-07 12:02:40.382749: clock-out

* looking at unicode symbols

### 2020-12-07 11:04:24.226818: clock-in

### 2020-12-04 14:35:27.018180: clock-out

* increased coverage
Generating coverage report:

```bash
(kamodo)$ pytest --cov kamodo.kamodo --cov kamodo.util --cov plotting test_plotting.py test_kamodo.py util.py --cov-report html
```

### 2020-12-04 12:54:18.896202: clock-in

### 2020-12-04 12:48:07.464397: clock-out

* stress testing

### 2020-12-04 12:40:30.271441: clock-in

### 2020-12-03 16:33:17.672964: clock-out

* cleaned up conversion factors as fractions
* algebraic unit composition algebra

### 2020-12-03 15:45:57.247823: clock-in

### 2020-12-03 14:59:25.677055: clock-out


### 2020-12-03 14:31:39.023179: clock-in

### 2020-12-03 13:46:56.103902: clock-out

* adding algebraic unit composition tests
* removed resolve_unit in favor of get_expr_unit

### 2020-12-03 11:32:37.828682: clock-in

### 2020-12-02 17:11:43.336189: clock-out

* fixed bugs in base units
* passing tests

### 2020-12-02 15:09:11.720943: clock-in

### 2020-12-02 13:01:09.866258: clock-out

* isolated unit composition conversion issues

### 2020-12-02 10:52:59.764421: clock-in

### 2020-12-01 17:55:11.661674: clock-out

* resolving argument units

### 2020-12-01 16:29:52.875869: clock-in

### 2020-12-01 15:00:14.542857: clock-out

* bug fixing

### 2020-12-01 12:37:44.119942: clock-in

### 2020-11-30 19:05:54.863344: clock-out

* trying to resolve unit composition bugs

### 2020-11-30 17:00:58.216070: clock-in

### 2020-11-30 12:10:03.081932: clock-out

* finding bugs in unit composition

### 2020-11-30 10:56:13.021112: clock-in

### 2020-11-28 14:51:56.208988: clock-out

* clean up
* changing signature of unit composition

using a more intuitive signature

```python
kamodo['f(x[km],y[cm])[kg]'] = ...
```

### 2020-11-28 11:09:32.470142: clock-in

### 2020-11-27 15:41:15.004368: clock-out

* fixed unit conversion flip

### 2020-11-27 14:57:36.010904: clock-in

### 2020-11-27 14:21:05.568354: clock-out

* fixed composing with multiplied functions

### 2020-11-27 14:02:45.405415: clock-in

### 2020-11-26 14:57:57.717229: clock-out

* all kamodo tests passing

### 2020-11-26 14:08:27.224461: clock-in

### 2020-11-26 11:53:11.236857: clock-out

* raising NameError for bad unit conversion

### 2020-11-26 11:25:57.649820: clock-in

### 2020-11-25 18:57:00.223313: clock-out

* got unit composition to pass tests

### 2020-11-25 17:02:25.523707: clock-in

### 2020-11-25 14:28:39.430228: clock-out

* fixed vectorize composition

### 2020-11-25 13:36:07.998404: clock-in

### 2020-11-25 13:36:05.297272: clock-out: T-1h 


### 2020-11-25 12:19:16.144012: clock-in

### 2020-11-25 11:58:57.636064: clock-out


### 2020-11-25 11:42:44.748499: clock-in

### 2020-11-25 11:38:18.718909: clock-out


### 2020-11-25 10:55:45.291278: clock-in

### 2020-11-24 18:42:53.683721: clock-out

* unit composition

### 2020-11-24 16:51:00.759291: clock-in

### 2020-11-17 17:35:34.486919: clock-out


### 2020-11-17 16:06:38.651579: clock-in

### 2020-11-17 13:46:18.035319: clock-out

* passing functional unit test

### 2020-11-17 11:17:10.446484: clock-in

### 2020-11-16 18:34:07.584293: clock-out

* implementing unit functions

### 2020-11-16 16:59:30.697802: clock-in

### 2020-11-16 15:01:46.527485: clock-out


### 2020-11-16 13:11:21.254349: clock-in

### 2020-11-16 13:05:29.126719: clock-out: T-1h 


### 2020-11-16 11:12:27.592786: clock-in

### 2020-11-15 17:03:30.218928: clock-out


### 2020-11-15 15:17:08.285800: clock-in

### 2020-11-15 13:09:56.154786: clock-out


### 2020-11-15 11:52:34.355935: clock-in

### 2020-11-13 23:16:23.702830: clock-out


### 2020-11-13 22:37:29.395330: clock-in

### 2020-11-13 18:50:51.601791: clock-out


### 2020-11-13 17:01:21.677780: clock-in

### 2020-11-13 11:59:07.207912: clock-out

* overhauling units

### 2020-11-13 11:23:14.433529: clock-in

### 2020-11-12 15:25:13.259993: clock-out


### 2020-11-12 13:53:04.513345: clock-in

### 2020-11-12 11:40:29.694990: clock-out


### 2020-11-12 11:22:56.545479: clock-in

### 2020-11-11 17:42:08.055155: clock-out

* updated convert_to to raise errors

### 2020-11-11 16:46:46.677731: clock-in

### 2020-11-11 16:29:02.695711: clock-out


### 2020-11-11 16:10:38.700105: clock-in

### 2020-11-09 11:08:06.200728: clock-out

* fixing unit bugs

### 2020-11-09 10:00:15.420963: clock-in

* fixing unit conversion bugs

### 2020-11-03 11:17:20.736909: clock-out

* added dynamic function evaluation

### 2020-11-03 09:18:36.269712: clock-in

* radians
* why can't user access constants?

### 2020-10-27 23:26:44.585965: clock-out

* developing evaluate endpoint


`http://127.0.0.1:5000/api/mymodel/evaluate?variable=%27g=(f%2B1)**.5%27&x=[3,4,5]`

plus sign: `%2B`

### 2020-10-27 21:16:42.216480: clock-in

### 2020-10-27 15:30:20.449578: clock-out

* merging tests from Dhruv

### 2020-10-27 13:31:24.216328: clock-in

* code cleanup

### 2020-10-19 18:22:01.985135: clock-out

* all util.py unit tests pass
* spacing

* trying to fix collections warning

```bash
DeprecationWarning: Using or importing the ABCs from 'collections' instead of from 'collections.abc' is deprecated since Python 3.3,and in 3.9 it will stop working
```

### 2020-10-19 17:32:57.246898: clock-in

### 2020-10-14 23:22:57.047235: clock-out

* commenting util.py

### 2020-10-14 21:43:10.943127: clock-in

### 2020-10-14 12:31:50.544849: clock-out

* going through util.py

### 2020-10-14 11:29:55.853990: clock-in

### 2020-10-13 15:52:04.229990: clock-out

* cleaning up unit conversion code

### 2020-10-13 12:10:24.428950: clock-in

### 2020-09-02 16:03:51.164640: clock-out

* how to keep NASA readers and core from conflicting:
	- currently these are separate files so merges should be straight-forward
	- readers are all subclasses of Kamodo, so breaking changes should only be downstream
* modifications to core should be made with hourly to comply with NASA license
* could also rewrite kamodo core as a separate package with its own repo

### 2020-09-02 14:59:41.540200: clock-in

### 2020-08-12 12:54:08.590956: clock-out

* dev meeting

### 2020-08-12 11:59:10.698783: clock-in

### 2020-08-05 12:37:04.934436: clock-out

* dev meeting

### 2020-08-05 12:01:11.230431: clock-in

### 2020-07-29 12:58:25.948624: clock-out

* dev meeting
* modularity
	- make sure readers are independent
	- allow matplotlib without installing plotly

### 2020-07-29 12:02:08.702440: clock-in

### 2020-07-15 13:00:19.299408: clock-out

* dev meeting
* send blurb on cli to darren for gem

### 2020-07-15 12:31:56.828729: clock-in: T-15m 

* developer meeting
### 2020-07-08 12:31:42.478226: clock-out

* developer meeting
* attend GEM/AGU?

### 2020-07-08 11:59:12.669083: clock-in

### 2020-07-08 11:52:18.410732: clock-out


### 2020-07-08 11:50:08.658452: clock-in

### 2020-07-01 12:54:01.716646: clock-out

* developer meeting

### 2020-07-01 12:04:30.950750: clock-in

### 2020-06-24 12:54:16.183808: clock-out

* developer meeting

### 2020-06-24 12:16:33.594954: clock-in

### 2020-06-17 12:13:35.118654: clock-out


### 2020-06-17 12:12:50.788007: clock-in

### 2020-06-10 12:46:57.416636: clock-out

* developer meeting

### 2020-06-10 12:16:22.661881: clock-in

### 2020-06-03 13:01:51.004408: clock-out

* kamodo team meeting

### 2020-06-03 13:01:28.636263: clock-in: T-50m 

* forwarding plot args to plot funcs, works for quiver plots
* found forge tool to generate custom function signatures!

```console
pip install python-forge
```
```python
@forge.sign(
    forge.arg('x'),
    forge.arg('y'),
    forge.arg('opt', default=None),
)
def func(*args, **kwargs):
    # signature becomes: func(x, y, opt=None)
    return (args, kwargs)

assert func(1, 2) == ((), {'x': 1, 'y': 2, 'opt': None})
```

### 2020-05-27 14:38:38.650053: clock-out


### 2020-05-27 14:35:57.387894: clock-in

### 2020-05-27 12:57:54.286201: clock-out

* developer meeting

### 2020-05-27 11:38:16.287492: clock-in

### 2020-05-23 20:54:58.496791: clock-out

* fixed ordering bug in generator function evaluation

### 2020-05-23 20:01:46.123612: clock-in

* cleaning up skew contour carpet plots
* squeezing gridify output, added rvert lvert

### 2020-05-13 15:02:23.437971: clock-out

* got basic api working
* developer meeting
* making `get_defaults` return None for args without defaults
* argument parsing https://flask-restful.readthedocs.io/en/latest/reqparse.html
* got api to return model description 

* to specify curl `-d` options as url query, use `-G` flag

So this:

	curl http://127.0.0.1:8050/api/mymodel -d greeting=goodbye -G

is equivalent to

	http://127.0.0.1:8050/api/mymodel?greeting=goodbye

### 2020-05-13 09:06:37.493882: clock-in

### 2020-04-29 13:42:44.161370: clock-out

* flask server integration, api test working
* PYHC meeting

### 2020-04-29 12:14:17.372197: clock-in

### 2020-04-22 14:16:35.278555: clock-out: T-1h16m 

* More on flask integration from [plotly](https://dash.plotly.com/integrating-dash)


### 2020-04-22 11:56:00.335536: clock-in

### 2020-04-15 13:16:43.205737: clock-out: T-15m 


### 2020-04-15 11:57:50.421409: clock-in

### 2020-04-08 13:01:50.501409: clock-out

* meeting with developers

### 2020-04-08 12:18:16.752330: clock-in

### 2020-04-01 13:52:05.021374: clock-out

* read through [flask app tutorial](https://github.com/toddbirchard/plotlydash-flask-tutorial)
* ran with `python wsgi.py `

## Kamodo meeting

pandas time interpolation:

```python
def time_interpolation(df, t):
	# combine original time index with new times
	df_ = df.reindex(df.index.union(t))
	# apply pandas' interpolation method to fill in new data
	df_interpolated = df_.interpolate(method='time')
	# return only values at selected times
	result = df_interpolated.reindex(t)
	return result
```

plans for May:
* gui working for summer schools
* include field line tracing
* include services
* choose a name for kamodo network

### 2020-04-01 12:08:40.151618: clock-in

### 2020-03-25 14:02:55.608031: clock-out

## kamodo meeting
* set deadlines for gui, april->may
* need a function that converts rho(x,y,z) -> rho(xvec)
* [dash-flask app tutorial](https://hackersandslackers.com/plotly-dash-with-flask/)
* tried running flask_restful with Dash, got `'Dash' object has no attribute 'handle_exception'`

### 2020-03-25 12:30:23.986927: clock-in

### 2020-03-25 12:20:20.625681: clock-out


### 2020-03-25 12:04:20.154862: clock-in

### 2020-03-18 21:37:24.225992: clock-out: T-5h 


### 2020-03-18 16:26:22.789889: clock-in

### 2020-03-18 13:03:13.421786: clock-out

* looking at flask rest api https://flask-restful.readthedocs.io/en/latest/quickstart.html#full-example

## developer meeting
* sscweb is positions also extrapolated into the future
* cdaweb is positions and data

### 2020-03-18 11:31:13.223644: clock-in

### 2020-03-11 20:25:31.313266: clock-out

* developer meeting

### 2020-03-11 20:25:18.435898: clock-in: T-45m 

### 2020-03-05 00:02:00.846556: clock-out

* prototyping mas

### 2020-03-04 22:01:13.683543: clock-in: T-30m 

### 2020-03-04 13:12:38.209902: clock-out

## developer meeting
* put website url in github description
* pyHC standards grading

https://github.com/heliophysicsPy/heliophysicsPy.github.io/blob/master/_pyhc_projects/pyhc_project_grading_guidelines.md

### 2020-03-04 11:52:51.855025: clock-in

### 2020-02-25 15:49:05.616947: clock-out

* addressing Liang's suggestions
* fixed deprecation warning from sympy>=1.5

### 2020-02-25 14:37:23.285614: clock-in

* check out partial functions
### 2020-02-19 13:03:32.424355: clock-out

* developer meeting

### 2020-02-19 12:22:27.823834: clock-in

### 2020-02-16 17:09:14.266657: clock-out: T-56h 

* submitted several feature issues

### 2020-02-14 09:56:13.530302: clock-in

### 2020-02-13 10:39:58.363603: clock-out

* iSWAT-COSPAR sessions
* end-to-end solutions
* community involvement
* visibility
* understanding interpolators

### 2020-02-13 09:09:49.084779: clock-in

### 2020-02-13 09:09:44.638954: clock-out: T-20h 


### 2020-02-12 09:37:08.349586: clock-in: T-30m 

### 2020-02-10 12:05:07.684918: clock-out

* fixed cli bug that prevented multiple plots from being saved

### 2020-02-10 12:03:49.344691: clock-in: T-1h 

### 2020-02-09 22:22:51.749709: clock-out

* gui and cli release
* fixed continuous reload bug

### 2020-02-09 20:13:13.525126: clock-in

### 2020-02-09 11:07:16.234918: clock-out


### 2020-02-09 10:30:57.198701: clock-in

### 2020-02-08 19:06:04.754325: clock-out

* gui improvements

### 2020-02-08 17:41:35.076690: clock-in

### 2020-02-08 15:54:29.107857: clock-out

* got reload config to work\!

### 2020-02-08 15:17:25.461178: clock-in

### 2020-02-08 14:26:00.479448: clock-out

* tried getting fully dynamic dash callbacks to work

### 2020-02-08 12:40:38.991214: clock-in

### 2020-02-07 19:58:47.600209: clock-out

* got interactiv configuration

### 2020-02-07 18:28:09.035029: clock-in

### 2020-02-05 18:28:53.256342: clock-out


### 2020-02-05 16:56:46.743551: clock-in

### 2020-02-05 16:50:08.675833: clock-out

* testing stateful storage update

### 2020-02-05 16:22:00.871936: clock-in

### 2020-02-05 14:14:54.356827: clock-out

* got clientside subplots to render
* meeting for iSWAT-COSPAR
* pushed code into NASA master
* need to update pypi version
* think about kamodo api
* docker container!

### 2020-02-05 11:23:08.377881: clock-in

### 2020-02-04 14:59:50.123294: clock-out

* got gui to load separate models and parameters

### 2020-02-04 13:22:32.543080: clock-in

### 2020-02-04 11:59:54.684191: clock-out

* reading up on dcc.store and clientside_callback

### 2020-02-04 10:39:40.567881: clock-in

### 2020-02-03 16:29:29.417205: clock-out

* added parameter checkboxes

### 2020-02-03 15:49:51.793947: clock-in

### 2020-02-03 12:36:08.959116: clock-out

* rendering equations through katex

### 2020-02-03 10:22:19.591903: clock-in

### 2020-01-31 19:35:30.915089: clock-out

* got range slider to work

### 2020-01-31 18:37:19.539544: clock-in

### 2020-01-31 17:56:33.727653: clock-out


### 2020-01-31 17:34:13.290486: clock-in

### 2020-01-31 17:19:16.956235: clock-out


### 2020-01-31 17:02:15.856951: clock-in

### 2020-01-31 16:52:07.773236: clock-out


### 2020-01-31 16:06:35.834953: clock-in

### 2020-01-31 15:11:15.638982: clock-out


### 2020-01-31 14:49:48.788349: clock-in

### 2020-01-31 13:27:55.782459: clock-out

* packaging pysatKamodo

### 2020-01-31 12:37:50.196753: clock-in

### 2020-01-31 11:19:55.778624: clock-out

* gui generating callbacks after layout is set

### 2020-01-31 10:35:50.687658: clock-in

### 2020-01-29 13:18:25.114169: clock-out

* meeting with Kamodo team for iSWAT-COSPAR prep

### 2020-01-29 11:59:08.216757: clock-in

* merging hourly.yaml
### 2020-01-29 11:19:29.007340: clock-out

* added link to NASA CCMC site
* cleaned up documentation site
* cleaning up docs

### 2020-01-29 09:50:29.055214: clock-in: T-20m 

### 2020-01-28 13:39:50.454679: clock-out

* answering support email

### 2020-01-28 13:30:23.612051: clock-in

### 2020-01-22 15:09:42.523706: clock-out


### 2020-01-22 15:09:36.423725: clock-in: T-40m 

* adding separate tabs for each model

### 2020-01-22 14:19:44.506406: clock-out

* working on gui layout

### 2020-01-22 12:13:09.639567: clock-in

### 2020-01-21 17:53:12.595685: clock-out

* added dynamic line plots to gui

### 2020-01-21 15:28:20.175086: clock-in

### 2020-01-21 13:37:38.575443: clock-out

* added composition to cli
* made compose use keyword arguments
* added compose function for multiple kamodo objects

### 2020-01-21 11:10:26.570097: clock-in

### 2020-01-20 15:23:39.237942: clock-out

* adding multiple models to cli
* setting up kamodo.yaml overrides
* Answered Lutz's issue

### 2020-01-20 11:21:44.788233: clock-in

### 2020-01-15 13:11:48.588900: clock-out

* testing hourly commit
* addressing issue from Lutz
* send agenda for meeting

### 2020-01-15 11:45:55.727665: clock-in

### 2019-12-20 13:50:20.467183: clock-out
* working on cli
* added ability to call kamodo from any work directory containing config.yaml
* added embedable plots: `model.plot_conf.output_type=div` saves the div to the file
* have markdown-include point to the div, so you can embed in your own docs!

### 2019-12-20 11:18:35.468801: clock-in

### 2019-12-19 12:17:51.613183: clock-out
* adding config file description to docs
* Looking at `Config search path`. 
* hydra plugin configs are found automatically once they are installed
* how do we use the cwd to configure? https://github.com/facebookresearch/hydra/issues/274
* docusaurus looks interesting

### 2019-12-19 11:26:13.027723: clock-in

### 2019-12-09 13:53:18.142633: clock-out
* forgot to include cli notebook

### 2019-12-09 13:52:30.292970: clock-in

### 2019-12-09 13:50:43.574951: clock-out
* working on cli

### 2019-12-09 10:05:45.828781: clock-in

### 2019-12-05 21:55:15.506661: clock-out
* looking at Y-combinator for recursive anonymous functions

### 2019-12-05 21:54:44.630995: clock-in: T-90m

### 2019-11-27 12:42:29.395096: clock-out
* fixing cdf arrays

### 2019-11-27 12:06:51.013991: clock-in

### 2019-11-22 09:57:46.571462: clock-out

* regex matching https://stackoverflow.com/questions/1687620/regex-match-everything-but-specific-pattern

### 2019-11-22 09:09:13.743347: clock-in

### 2019-11-21 12:09:12.103191: clock-out

### 2019-11-21 11:01:35.147547: clock-in

### 2019-11-21 10:27:47.314091: clock-out
* cdflib: switching to multiindex for all dependencies

### 2019-11-21 09:50:46.684607: clock-in

### 2019-11-20 16:27:17.501485: clock-out
* moved docs/notebooks/kameleon/kameleon_gateway.py into kamodo/readers
* pushed recent work
* created pull request

### 2019-11-20 15:30:59.817396: clock-in

### 2019-11-20 12:42:32.541944: clock-out

* on forwarding defaults: consider leveraging a function's .data during composition.
this would allow each downstream function to have automatic defaults!
* need to push these changes

### 2019-11-20 12:06:16.296442: clock-in

### 2019-11-20 11:58:22.508485: clock-out
* Kamodofied cdflib!

### 2019-11-20 09:35:49.895291: clock-in

### 2019-11-13 09:40:03.974566: clock-out

### 2019-11-13 08:58:52.993108: clock-in

### 2019-11-12 20:37:52.561965: clock-out

### 2019-11-12 19:17:10.399952: clock-in

### 2019-11-12 18:55:01.500196: clock-out
* command line

### 2019-11-12 18:37:46.018928: clock-in

### 2019-11-11 10:20:48.198321: clock-out
* set up command-line plotting

### 2019-11-11 09:35:53.331821: clock-in

### 2019-11-08 16:51:57.754553: clock-out
* begin work on command line interface
* trying facebook's hydra cli architecture
* `pip install hydra-core --upgrade`

### 2019-11-08 15:53:02.859151: clock-in

### 2019-10-18 16:47:23.366813: clock-out
* looking at inverse mapping
* Kamodofied pytiegcm
* need to finish gridifying inverse mapping
* consider adding indexing option to gridify

### 2019-10-18 11:58:47.333047: clock-in

### 2019-10-17 17:54:11.880758: clock-out
* kamodofying pyTIEGCM

### 2019-10-17 17:34:05.273266: clock-in

### 2019-10-17 15:54:57.284128: clock-out
* Kamodofied pyTIEGCM

### 2019-10-17 13:20:49.585114: clock-in

### 2019-09-30 12:34:55.407880: clock-out: added kamodofied kameleon example
* Kameleon-kamodo bridge development
* Added kamodofied kameleon object

### 2019-09-30 10:00:33.528255: clock-in

### 2019-09-11 13:32:56.778768: clock-out
* Created Fieldline Tutorial
* made griddify return in `xy` indexing to work with map-to-plane
* added scatter plot to available plot_types
* Finished kamodofying_models tutorial
* Need to check if plotting map-to-plane works for each axis

### 2019-09-11 08:19:33.545586: clock-in

### 2019-09-10 14:49:49.344817: clock-out
* fixed cone colors in plotting

### 2019-09-10 11:39:05.825143: clock-in

### 2019-09-10 10:43:05.346628: clock-out
* removing nans from solver output in favor of MultiIndex seeds

### 2019-09-10 09:55:34.659931: clock-in

### 2019-09-09 13:43:18.711955: clock-out
* Added pandas i/o for 3d line and vector plots

### 2019-09-09 11:07:35.809509: clock-in

### 2019-09-09 10:52:08.229479: clock-out
* Added pointlike decorator

### 2019-09-09 09:37:01.946111: clock-in

### 2019-09-06 15:26:26.921477: clock-out
* Looking into LFM wrapper
* https://wiki.ucar.edu/display/LTR/pyLTR seems to have been written for python 2

### 2019-09-06 15:20:58.638859: clock-in

### 2019-09-05 17:04:36.774012: clock-out
* solver decorator
* dipole field test
* stopping integration at boundary
* can choose resolution of knots

### 2019-09-05 11:09:34.195206: clock-in

### 2019-09-04 15:29:02.593470: clock-out
* got fieldline tracer working (ivp solver)

### 2019-09-04 14:47:48.601879: clock-in

### 2019-09-04 10:57:19.685814: clock-out

### 2019-09-04 10:53:23.666033: clock-in

### 2019-09-04 10:00:42.819821: clock-out
* looking at complex parameters for streamlines

### 2019-09-04 09:42:08.493375: clock-in

### 2019-09-03 18:33:35.737108: clock-out
* working on streamlines

### 2019-09-03 16:44:51.693606: clock-in

### 2019-09-03 14:09:22.239226: clock-out: T-6m
* Deduct 6m
* Handled pandas output for plotting 3d vector fields
* Fixing integration symbol for solver
* Fixed griddable vector fields

### 2019-09-03 13:07:54.277159: clock-in

### 2019-08-30 10:49:09.145324: clock-out

* Issue when calling util.parse_latex:

> ImportError: LaTeX parsing requires the antlr4 python package, provided by pip (antlr4-python2-runtime or antlr4-python3-runtime) or conda (antlr-python-runtime)

* reconsider `antlr4` dependency

### 2019-08-30 10:47:31.579538: clock-in

### 2019-08-28 16:30:55.501447: clock-out: added gridify decorator
* Expanding kamodofication tutorial to support more variables
* Looking at Numpy's generalized universal function API - would formalize our mapping to plotting routines
* Add example of point interpolation for trajectory

### 2019-08-28 10:24:56.645799: clock-in

### 2019-08-16 16:27:22.801411: clock-out: cleaned up imports, added Kamodofication example, bug fixes
* testing install without psutil
* creating conda package
* cleaned up imports
* added click dependency
* updated pip

### 2019-08-16 14:25:59.427481: clock-in

### 2019-08-14 16:18:12.261596: clock-out
* finishing kamodofied models example

* Had issues installing locally with `pip install .` Need to use `pip install -e .` instead.

### 2019-08-14 10:37:19.291831: clock-in

### 2019-08-12 12:14:17.649049: clock-out
* Adding example notebook on kamodofication

### 2019-08-12 10:27:35.850505: clock-in

### 2019-07-24 16:44:02.434437: clock-out
* Moving code into new repo
* Creating new kamodo-user environment from clean miniconda

### 2019-07-24 14:33:41.015853: clock-in
<|MERGE_RESOLUTION|>--- conflicted
+++ resolved
@@ -1,5 +1,3 @@
-<<<<<<< HEAD
-
 * fixed bug in compose with lambdas
 * rpc tests
 
@@ -576,7 +574,7 @@
 * consider capn proto https://capnproto.org/
 
 ### 2021-10-21 10:17:26.721944: clock-in
-=======
+
 * fixing test
 * corrected test_preserve_repr_latex
 * modified test slightly to validate preservation of latex repr
@@ -649,7 +647,6 @@
 * fixed field line plotting, added mkdocs preamble so notebooks run from correct directory
 
 ### 2022-02-04 17:29:50.152266: clock-in
->>>>>>> e535e09f
 
 * test for two defaults, one arg
 * test default inheritance for more than two arguments
@@ -787,10 +784,6 @@
 ### 2021-10-08 12:36:27.275094: clock-in
 
 * check for div output_type
-<<<<<<< HEAD
-=======
-
->>>>>>> e535e09f
 * remoded ccmc dockerfiles
 
 ### 2021-09-24 14:12:46.469270: clock-out
