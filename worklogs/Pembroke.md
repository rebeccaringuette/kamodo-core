<<<<<<< HEAD
* integrated comments from Lutz, Rebecca
* updated code locations
* kameleon
* unable to find a doi for pint
* kameleon citations
* fixing api doc spacing, added point testing in FieldIntegration notebook
* improved documentation for gridify, partial
* cleaned up expression for normalization operator
* clearing cell output
* full docstrings for kamodo api, plotting, kamodofy
* docstrings
* docstring improvements
* install kaleido
* addressing issue
* fixed broken link, expanded syntax docs
* clarifying use of lambda functions
* fixed units in example
=======
* adding test for multi-variable 3d plotting
* fixed reordering
* adding test for multi 1d plotting
* adding test for unmodified partial metadata
>>>>>>> 4ce70fc6
* bugfix addressing
* merging latest master
* merge fixes
* merged from master
* added latex check for dimensionless args
* fixing unit test for mixture of dimensionless args
* added test for lhs unit parsing
* refining test to validate lambdified function

### 2022-03-01 15:24:17.816542: clock-out

* added contributing to documentation
* added contributing

### 2022-03-01 14:38:42.849325: clock-in

* matching requirements for setup.cfg
* how to run unit tests
* cleaning up missing docstrings for plot and figure, removed extraneous images
* removing commandline interface from docs for now
* cleaning up install instructions
* removing extraneous notebooks

### 2022-02-15 15:27:12.479478: clock-out

* bug reports

### 2022-02-15 15:17:52.867347: clock-in

* removing print statements


### 2022-02-10 19:03:05.835344: clock-out

* removed partial keys from arg_units
* cleaning up partial latex_repr

### 2022-02-10 18:21:18.161891: clock-in: T-10m 


### 2022-02-04 19:25:01.075400: clock-out

* added api documentation
* executing notebooks on deploy
* fixed field line plotting, added mkdocs preamble so notebooks run from correct directory

### 2022-02-04 17:29:50.152266: clock-in

* test for two defaults, one arg
* test default inheritance for more than two arguments
* str format
* integrating comments from rringuette

### 2021-10-29 12:29:28.465940: clock-out

* linking to correct weirstrass image
* adding Weierstrass notebook and example image
* added weierstrass example

### 2021-10-29 11:01:19.323873: clock-in

### 2021-10-18 12:25:10.516747: clock-out

* fixed Acknowledgements
* Acknowledgements

### 2021-10-18 12:09:53.776365: clock-in

* remove test pypi publish

### 2021-10-15 13:47:48.023255: clock-out

* removing py36 build
* could not determine root cause of this py36 error:
    `TypeError: int() argument must be a string, a bytes-like object or a number, not '_NoValueType'` 
    may have something to do with numpy global state https://github.com/Almenon/AREPL-vscode/issues/404
* py36 test environment
* working python 3.6 building bug - installing in editable mode does not work

### 2021-10-15 11:21:29.506353: clock-in: T-10m 

### 2021-10-14 19:35:21.617435: clock-out


### 2021-10-14 19:30:02.218687: clock-in

### 2021-10-14 18:30:01.902263: clock-out

* kamodo-test service

### 2021-10-14 18:00:20.395342: clock-in

### 2021-10-14 13:02:46.158203: clock-out

* kamodo-test

### 2021-10-14 12:52:31.243726: clock-in

### 2021-10-14 12:52:04.034329: clock-out

* api discussion
* added reference for vefi
* fixed comma
* added derived variable

### 2021-10-14 11:21:39.891800: clock-in: T-25m 


### 2021-10-11 17:55:37.837042: clock-out

* adding reference for cnofs

### 2021-10-11 17:52:22.242469: clock-in: T-9m 

### 2021-10-11 17:42:29.428134: clock-out

* test svg
* moved to figures section
* affiliations
* add citation for function 
```python
kcnofs.B_up.meta['citation']
```
above command returns:

de La Beaujardière, O., et al. (2004), C/NOFS: A mission to forecast scintillations, J. Atmos. Sol. Terr. Phys., 66, 1573–1591, doi:10.1016/j.jastp.2004.07.030.\nPfaff, R., et al. (2010), Observations of DC electric fields in the low‐latitude ionosphere and their variations with local time, longitude, and plasma density during extreme solar minimum, J. Geophys. Res., 115, A12324, doi:10.1029/2010JA016023.


### 2021-10-11 16:43:53.143067: clock-in

### 2021-10-11 13:16:56.904493: clock-out

* png instead
* added usage and cnofs figure

Consider requiring kaleido and plotly >= 4.9 https://github.com/plotly/Kaleido/issues/41#issuecomment-694443199

```python
pio.write_image(fig, "cnofs_B_up.svg", engine="kaleido")
```

### 2021-10-11 11:21:53.722974: clock-in

* changing affiliation
* adding github paper workflow

### 2021-10-13 14:43:01.333666: clock-out

* incremental versioning

1. setup.cfg keeps looking for numpy when calling kamodo.version in `__init__`
1. put the version in a `versioning` subfolder
1. added issue for incremental devs https://github.com/twisted/incremental/issues/76

* clean up, adding jupytext to dockerfile

### 2021-10-13 11:48:03.288293: clock-in

* pypi publish test

### 2021-10-09 19:16:09.790921: clock-out

* grpc exploration
* grpc tutorial
* looking for numpy grpc interfaces:
* simple example of image passing https://github.com/zabir-nabil/simple-gRPC/tree/master/grpc
* https://github.com/telamonian/numpy-protobuf
* https://pypi.org/project/numproto/#history https://github.com/josteinbf/numproto
* https://www.tensorflow.org/tfx/serving/serving_advanced
* https://stackoverflow.com/questions/62171037/grpc-python-sending-image-meta-data

### 2021-10-09 18:23:45.904202: clock-in

### 2021-10-08 15:37:37.144349: clock-out

* added partial function decorator
* `Kamodo.plot` tightly coupled to Kamodo object, making it difficult to functionalize. `Kamodo.figure` and `Kamodo.evalute` would need to be factored out.
* attempting to add `partial` keyword to `kamodo.plot`, which passes to `kamodo.figure`
* `kamodo.from_kamodo` does not actually copy!

### 2021-10-08 12:36:27.275094: clock-in

* check for div output_type

* remoded ccmc dockerfiles

### 2021-09-24 14:12:46.469270: clock-out

* passing tests - need to authorize codecov

### 2021-09-24 13:55:58.164523: clock-in

### 2021-09-24 13:37:21.659352: clock-out

* renaming to kamodo

### 2021-09-24 13:21:44.566007: clock-in

### 2021-09-24 10:46:10.938434: clock-out

* paper update
* added Vagrantfile from Ross

### 2021-09-24 10:37:03.262012: clock-in

* pushing 1.0.11
* pushing 1.0.10
* removing newline from package find
* actually add kamodo_core change
* updating paths to kamodo_core
* fixing deps
* setting up module again
* pushing version
* testing pypi install
### 2021-09-23 10:53:57.038218: clock-out

* pushing version `1.0.3` - seems like git repo has to match version!
* added manifest, trying `1.0.2`

```sh
python -m build
twine upload --repository testpypi dist/*1.0.2*
pip install -i https://test.pypi.org/simple/ kamodo-core==1.0.2
```

### 2021-09-23 10:14:40.240258: clock-in

### 2021-09-22 23:32:46.363155: clock-out

* still missing files in uploaded distribution. need to review https://setuptools.pypa.io/en/latest/userguide/package_discovery.html
* uploading

```sh
pip install --upgrade build #install builder
python -m build # from base of repo
pip install --upgrade twine # install twine
twine upload --repository testpypi dist/*1.0.1* # upload to test 
pip install -i https://test.pypi.org/simple/ kamodo-core==1.0.1 --no-deps # install without dependencies which may be missing from test.pypi
```

* pypi may not have namespace support https://discuss.python.org/t/namespace-support-in-pypi/1609/4
* how does aws do this?

### 2021-09-22 22:58:14.378042: clock-in: T-14m 

### 2021-09-22 22:04:31.016242: clock-out

* cleaning up docs
* versioning
* repackaging

### 2021-09-22 21:45:51.945738: clock-in

### 2021-09-22 16:40:33.893753: clock-out

* repackaging core
* another article on namespacing packages https://pawamoy.github.io/posts/plugins-as-python-native-namespace-packages/
* Trying to recreate the following `__int__.py` functionality when their's multiple packages that use the same namespace.

```python
import os, sys; sys.path.append(os.path.dirname(os.path.realpath(__file__)))
from kamodo.kamodo import *
from kamodo.util import *
```

### 2021-09-22 14:15:02.796860: clock-in

### 2021-09-21 12:48:14.222004: clock-out

* comparing with kamodo-core, both have psi/ensemble branch
* the goal is to remove readers from kamodo-core and remove kamodo from ccmc. Need to make sure we're not losing any work

```sh
git remote add kamodo_core git@github.com:ensemblegov/kamodo-core.git
git fetch kamodo_core master:core_master # fetches master from kamodo_core and names it core_master branch
git diff core_master # compare master to core_master
```

* looking at packaging namespace packages https://packaging.python.org/guides/packaging-namespace-packages/
* a good blog post on py3.3+ namespace packaging https://newbedev.com/is-init-py-not-required-for-packages-in-python-3-3

### 2021-09-21 10:43:18.710093: clock-in: T-10m 

### 2021-09-20 17:41:43.068643: clock-out


### 2021-09-20 16:54:31.143729: clock-in

### 2021-09-20 11:50:02.590611: clock-out

* about section, created worklogs

### 2021-09-20 11:40:58.884429: clock-in

### 2021-06-21 16:18:17.807491: clock-out

* installing kamodo in editable mode
* building from source

### 2021-06-23 11:56:51.629840: clock-out


### 2021-06-23 11:01:39.298459: clock-in

### 2021-06-22 17:47:05.431045: clock-out

* moving animations into plot method

### 2021-06-22 16:30:22.893968: clock-in

### 2021-06-21 16:18:17.807491: clock-out

* using squeeze flag
* fixed test affected by size_threshold

### 2021-06-21 15:46:45.787242: clock-in

### 2021-06-21 13:55:39.710580: clock-out

* sped up animations

### 2021-06-21 13:13:21.460428: clock-in

### 2021-06-21 11:59:53.993441: clock-out

* adding animations - full_figure_for_development takes a long time to run. need a workaround

### 2021-06-21 11:35:38.562849: clock-in

### 2021-06-18 15:36:29.661450: clock-out

* got 3d animation working

### 2021-06-18 14:52:28.603029: clock-in

### 2021-06-18 11:22:00.529644: clock-out

* animating 2d parametric plots

### 2021-06-18 10:41:46.096653: clock-in

### 2021-06-17 16:35:09.484743: clock-out

* autoranged frames for 2d plots
* `pip install kaleido` needed to get frame layouts

### 2021-06-17 15:12:28.301751: clock-in

### 2021-06-17 12:34:51.152273: clock-out

* got animations working

### 2021-06-17 12:07:27.656044: clock-in

### 2021-06-16 16:09:33.197304: clock-out

* working on animations

### 2021-06-16 14:45:42.337094: clock-in

### 2021-06-16 12:16:27.943176: clock-out

* partial generators

### 2021-06-16 11:19:26.928668: clock-in

### 2021-06-15 19:42:28.601429: clock-out

* partial decorator passes functionality tests

### 2021-06-15 18:20:52.771686: clock-in

### 2021-06-15 14:39:28.250605: clock-out

* working on partial decorator

### 2021-06-15 13:19:46.744384: clock-in

### 2021-06-15 12:45:11.749450: clock-out

* problems with functools.partial decorator
Here is a problem with our curry operator is that we have to unpack all the arguments in order to evaluate

```python
@curry
def f(x=1,y=2,z=3):
    return x+y+z
```

`f(1)` returns a function of `y` instead of `y,z`, but that's how `currying` is [supposed to work](https://en.wikipedia.org/wiki/Currying).

To return a function of two variables, we are back to partials. It seems that these are separate decorators.


### 2021-06-15 12:43:53.208925: clock-in: T-41m 


### 2021-06-14 20:23:51.337807: clock-out


### currying decorator - kwargs

What we want is a decorator that returns a stateless function with a new signature like this:

```python
@curry
def f(x, y, z):
    return x + y + z

g = f(2)(3)

assert g(1) == 1 + 2 + 3
```



Normal python functions have `args` and `kwargs`:

* `args` are required
* `kwargs` are defaults

So one way to achieve the above behavior is to convert `args` into `kwargs`. `g(1)` would be equivalent to:

```python
g = lambda z, x=2, y=3: f(x, y, z)
g(1)
```

The problem is - what do we do with the original function defaults.


```python
@curry
def f(z=3, y=2, x=1):
    return x + y + z

f(1) == g(1)
```
Now currying has no effect. Recall why we are currying in the first place: we want to fix the values of a function so that we can evaluate it over a subset of the original arguments. If we already have defaults, do we really need to curry? We could have our curry operator eliminate the defaults? Or we could have the defaults pass through:

```python
g = curry(f)
assert g()()() == f()
```

This way we aren't losing any information from the original function, but are still allowing it to be called with single arguments.

```python
assert g()(1)() == f(y=1)
```

### 2021-06-14 19:31:40.201422: clock-in

### 2021-06-14 14:02:26.824598: clock-out


### 2021-06-14 13:46:07.459008: clock-in

### 2021-06-11 17:43:46.767514: clock-out

* trying out decorator curry

### 2021-06-11 16:05:44.670016: clock-in

### 2021-06-09 18:59:32.741722: clock-out


### 2021-06-09 18:45:08.502957: clock-in

### 2021-06-09 18:44:17.665337: clock-out: T-2h 

* added currying decorator
* [currying](https://www.python-course.eu/currying_in_python.php) in python.

### 2021-06-09 13:42:15.184948: clock-in: T-15m 

### 2021-06-09 10:02:25.693985: clock-out


### 2021-06-09 09:40:25.698556: clock-in

### 2021-06-08 19:33:26.008122: clock-out: T-10m 


### 2021-06-08 19:07:36.489347: clock-in

### 2021-06-08 18:07:48.196354: clock-out


### 2021-06-08 17:58:03.342088: clock-in

### 2021-06-08 17:33:41.236397: clock-out


### 2021-06-08 16:47:15.520867: clock-in

### 2021-06-07 19:18:28.125536: clock-out

* geneartor input type

### 2021-06-07 18:31:58.228494: clock-in

### 2021-06-02 14:52:38.570656: clock-out

* fixed bugs in plotting

### 2021-06-02 13:50:08.304688: clock-in

### 2021-06-02 10:00:40.767448: clock-out

* fixing plot bugs
* there is bug in equation rendering where Kamodo.to_latex returns the function's expression rather than the symbol used in registration.

### 2021-06-02 08:21:21.610958: clock-in

### 2021-06-01 19:41:20.602808: clock-out


### 2021-06-01 17:11:13.591391: clock-in

### 2021-06-01 13:52:37.320039: clock-out

* fixing plot key bugs

### 2021-06-01 12:48:58.347646: clock-in

### 2021-05-27 13:10:05.047450: clock-out

* looking at generator arguments

### 2021-05-27 12:40:51.097172: clock-in

### 2021-05-26 12:25:41.791573: clock-out

* issues with slice generation returning empty plot

### 2021-05-26 12:21:26.381522: clock-in

### 2021-05-25 19:47:12.438128: clock-out

* fixing pd.datetime deprecration warning

### 2021-05-25 19:39:05.600086: clock-in: T-20m 

### 2021-05-25 17:39:20.981299: clock-out

* made contour time slider

### 2021-05-25 17:31:43.349647: clock-in: T-30m 

### 2021-05-25 16:42:14.594993: clock-out


### 2021-05-25 15:48:09.688171: clock-in

### 2021-05-25 12:52:45.366801: clock-out

* flattening arg shapes in preparation for 4d

### 2021-05-25 12:09:08.836291: clock-in

### 2021-05-24 18:02:15.095789: clock-out

* refactored and added squeeze kwarg to gridify
* refactoring `@gridify` to use forge
* something to keep in mind when using forge:

```
.. warning::

    When supplying previously-created parameters to :func:`~forge.sign`,
    those parameters will be ordered by their creation order.

    This is because Python implementations prior to ``3.7`` don't
    guarantee the ordering of keyword-arguments.

    Therefore, it is recommended that when supplying pre-created
    parameters to :func:`~forge.sign`, you supply them as positional
    arguments:


    .. testcode::

        import forge

        param_b = forge.arg('b')
        param_a = forge.arg('a')

        @forge.sign(a=param_a, b=param_b)
        def func1(**kwargs):
            pass

        @forge.sign(param_a, param_b)
        def func2(**kwargs):
            pass

        assert forge.repr_callable(func1) == 'func1(b, a)'
        assert forge.repr_callable(func2) == 'func2(a, b)'

```


### 2021-05-24 16:55:07.640148: clock-in

* differential equations could be written as function decorators applied to boundary conditions.
* boundary conditions are functions over the simulation domain boundary with nans everywhere else.
* solutions are returned as functions over the independent variables. 

### 2021-05-21 16:47:38.435955: clock-out

* cleaned up plot key generation

### 2021-05-21 15:24:12.011043: clock-in

### 2021-05-21 13:07:05.626110: clock-out

* simplifying plot key generation

### 2021-05-21 11:12:40.628676: clock-in

look at jupyter book for publication https://jupyterbook.org/intro.html

### 2021-03-31 14:02:27.533428: clock-out

* registered image plot type

### 2021-03-31 13:02:51.467590: clock-in

* made kamodo unit system the default for conversion

### 2021-03-30 18:45:14.238802: clock-out

* working on functional images
* added angular frequency units

### 2021-03-30 16:16:32.599994: clock-in

### 2021-03-30 13:39:42.776447: clock-out


### 2021-03-30 12:21:01.381129: clock-in

### 2021-03-30 12:01:37.303279: clock-out


### 2021-03-30 11:11:21.672511: clock-in

### 2021-03-29 18:59:34.366365: clock-out

* adding plasmapy kamodofication bug test
* fixed bug in parse_expr locals
* fixed bug with Newton symbol clash

### 2021-03-29 17:01:31.209600: clock-in

### 2021-03-29 16:03:16.457691: clock-out

* getting function has no attribute subs with N - need to check against `_clash` list

### 2021-03-29 15:47:37.025035: clock-in

### 2021-03-29 12:04:33.031396: clock-out

* looking at images

### 2021-03-29 11:16:58.877386: clock-in

### 2021-03-27 14:11:10.779236: clock-out

* fixed example signature
* fixed workflow
* fixed bug in get_dimensions preventing certain unit conversions

### 2021-03-27 13:06:31.717147: clock-in

### 2021-03-27 12:52:56.983449: clock-out


### 2021-03-27 12:24:11.426813: clock-in

### 2021-03-27 11:58:55.516981: clock-out

* test of pascals failing
* fixed to_latex rendering

### 2021-03-27 10:42:18.972386: clock-in

### 2021-03-27 10:34:30.659703: clock-out: T-10m 

* cleariving cells
* fixed to-html
* adding notebooks list
* adding Visualization notebook to workflow

### 2021-03-27 09:32:23.833239: clock-in

### 2021-03-24 22:34:04.374828: clock-out

* fixed multi argument unit composition

### 2021-03-24 22:23:10.086953: clock-in

### 2021-03-24 21:42:25.386116: clock-out

* unify expr args not in same order as free_symbols
* `pytest test_kamodo.py::test_multi_arg_units`

### 2021-03-24 20:42:24.019445: clock-in

### 2021-03-24 18:52:07.659737: clock-out

* added test for multi argument unit composition

### 2021-03-24 18:51:37.128420: clock-in


```python
from sympy.abc import _clash
{'C': C,
 'O': O,
 'Q': Q,
 'N': N,
 'I': I,
 'E': E,
 'S': S,
 'beta': beta,
 'zeta': zeta,
 'gamma': gamma,
 'pi': pi}
```

### 2021-03-15 10:00:09.146598: clock-out


### 2021-03-15 09:59:36.883356: clock-in

### 2021-03-10 16:01:04.687207: clock-out

* adding citations
* pinning sympy for tests

### 2021-03-10 14:56:13.114546: clock-in: T-8m 

* updating sympy version

### 2021-03-10 12:21:29.440527: clock-out

* related projects

### 2021-03-10 12:20:49.749406: clock-in: T-80m 

### 2021-03-10 11:00:15.169767: clock-out

* fixed latex unit printing

### 2021-03-10 10:38:51.374290: clock-in

### 2021-03-09 20:00:17.427586: clock-out

* fixing latex unit rendering

### 2021-03-09 19:10:48.802378: clock-in

### 2021-03-09 12:35:42.893424: clock-out

* paper updates

### 2021-03-09 10:45:05.148443: clock-in

### 2021-03-08 20:17:26.525866: clock-out: T-70m 

### 2021-03-08 20:16:19.908822: clock-out


### 2021-03-08 17:43:02.224210: clock-in

### 2021-03-08 12:01:51.947367: clock-out


### 2021-03-08 11:23:30.640450: clock-in

### 2021-03-05 12:13:29.642736: clock-out

* started paper

### 2021-03-05 11:49:41.887072: clock-in

### 2021-02-16 20:33:17.491435: clock-out

* added zoom_test.html
* adding plot meta, made datetime test query deterministic

### 2021-02-16 20:03:14.752210: clock-in

### 2021-02-15 21:28:41.571728: clock-out


### 2021-02-15 20:41:15.499581: clock-in

### 2021-02-14 12:19:44.292293: clock-out: T-20m 


### 2021-02-14 10:13:19.121414: clock-in

### 2021-02-13 23:07:16.031488: clock-out


### 2021-02-13 22:48:04.844484: clock-in

### 2021-02-13 19:48:22.341859: clock-out

* js rangeslider widget

### 2021-02-13 17:49:49.306768: clock-in

### 2021-02-13 16:33:06.790805: clock-out


### 2021-02-13 13:24:50.034083: clock-in

### 2021-02-13 13:24:46.755317: clock-out: T-10m 


### 2021-02-13 13:01:49.691331: clock-in

### 2021-02-13 01:36:52.580893: clock-out

* developed slice widget for notebook

### 2021-02-12 22:29:50.872811: clock-in

### 2021-02-12 11:22:44.328681: clock-out


### 2021-02-12 10:31:25.170196: clock-in

* adding docs endpoint
### 2021-02-11 00:41:02.484844: clock-out

* fixed bug in kamodoAPI registering funtions twice

### 2021-02-10 23:11:21.144902: clock-in

### 2021-02-10 22:25:01.426986: clock-out

* function generator operations

### 2021-02-10 19:42:08.114657: clock-in

### 2021-02-09 13:11:09.281176: clock-out

* pushing apembroke/kamodo:0.1

### 2021-02-09 13:05:36.824475: clock-in

### 2021-02-09 13:05:10.883744: clock-out

* allowing function defaults with null args
* `flask.jsonify` should be used when returning from custom `get` methods

### 2021-02-09 12:50:49.247565: clock-in

### 2021-02-09 10:40:48.036338: clock-out

* need to include in `POST` method the ability to reference global models
* including user_model in kamodo.yaml, added delete method

### 2021-02-09 09:38:01.649942: clock-in

### 2021-02-09 01:21:34.140453: clock-out

* pinning sympy for api
* fixed bug in jsonifying user funcs

### 2021-02-08 23:05:27.925457: clock-in

### 2021-02-08 22:57:08.527566: clock-out


### 2021-02-08 22:48:42.433467: clock-in

### 2021-02-08 21:26:50.968524: clock-out

* need a way to post changes to variables
* added user user model endpoints
how do we determine default user model? - setting this in `kamodo.yaml`

got user endpoints working
* user models: `kamodo/api/usermodel`
* global models: `/api/modelA`


### 2021-02-08 17:24:04.082408: clock-in

### 2021-02-08 15:36:06.082620: clock-out

* registering custom fields
* need to deserialize as numpy arrays in combination with object_hook

## developer meeting
* emmpy - empirical modeling in python (tsygenenko, etc)
* pypluto
* ccmc docs have been updated

### 2021-02-08 13:07:56.346344: clock-in

### 2021-02-08 12:05:21.062862: clock-out

* user model endpoints

## user models
- `/kamodo/usermodelA/api`
- `/api/servermodelA`
- `/api/servermodelB`

### 2021-02-08 11:45:28.857313: clock-in

### 2021-02-08 10:38:31.202569: clock-out


### 2021-02-08 10:11:35.338486: clock-in

### 2021-02-06 11:37:06.027891: clock-out

* testing post method for user-defined expression

### 2021-02-06 11:01:27.615022: clock-in

### 2021-02-05 13:38:41.602116: clock-out

* prototyping user-defined kamodo objects
* added default forwarding for expressions

### 2021-02-05 11:10:12.407904: clock-in

* added data endpoint for cached function result
* installed requests for workflow
* kamodoAPI only registers units
* can add data to api to avoid initial call with defaults

### 2021-02-03 12:51:16.021583: clock-out

* serialized lambda generators

### 2021-02-03 12:11:53.187449: clock-in

### 2021-02-03 10:05:23.688588: clock-out

* serializing/deserializing generators - need to forge deserialized signatures? kamodofy?
* added flask.host and flask.port

### 2021-02-03 09:37:31.803474: clock-in

* test accessing multiple kamodo objects in same namespace
* fixed index serialization

### 2021-02-02 11:28:10.308687: clock-out

* improved serialization tests

### 2021-02-02 11:16:43.496588: clock-in

### 2021-02-02 09:37:36.981135: clock-out

* removing requests-mock
* more robust serialization/deserialization

### 2021-02-02 08:43:23.510270: clock-in

### 2021-02-01 19:27:49.355746: clock-out

* resolving serialization issues

### 2021-02-01 17:45:54.355466: clock-in

### 2021-02-01 08:59:03.221914: clock-out

* can use byte swapping and restore endianess https://numpy.org/doc/stable/user/basics.byteswapping.html
* jaweson https://github.com/someones/jaweson

### 2021-02-01 08:15:47.966367: clock-in

### 2021-01-30 14:13:25.401017: clock-out

trying different serialization methods

binary options:
* msgpack - binary serialization of numpy https://github.com/lebedov/msgpack-numpy https://github.com/msgpack/msgpack-javascript
* json and base64 encoding only https://stackoverflow.com/a/30698135
* bson `from bson.json_util import dumps, loads`

ascii options:
* pandas build_table_schema https://pandas.pydata.org/pandas-docs/version/0.21.0/generated/pandas.io.json.build_table_schema.html
* datapackage/table-schema https://github.com/frictionlessdata/datapackage-pipelines-pandas-driver#getting-started

### 2021-01-30 13:03:53.446801: clock-in

* fixed plot title latex
* added KamodoAPI class
* overriding models with config
* fixed datetime api example
* serialized time series, fixed default plot
* adding kTest to kamodo.yaml
* made test object have defaults

### 2021-01-21 23:35:17.186812: clock-out

* updated API.dockerfile
* added .dockerignore
* added function-specfic plot resource

### 2021-01-21 23:14:54.363159: clock-in

* added default str json
* added defaults output
* added kamodo-serve
* fixing error msg

### 2021-01-12 16:11:56.285579: clock-out

* checking for reserved names

### 2021-01-12 15:49:29.698018: clock-in

* cleaned up dimensioness latex

### 2020-12-21 13:52:51.879393: clock-out

* dimensionless composition passes

### 2020-12-21 13:32:17.655577: clock-in

* added unitless composition test
* fixed latex for kamodofied functions with no equations
* added arcseconds
* need to make sure kamodo objects remove signature when deleting items

### 2020-12-16 17:51:46.867654: clock-out

* added API.Dockerfile
* set ip for localhost in flask container, antlr
* merging util.py from psi/ensemble
* docker container

 | git merge master |	git rebase master
---- | ---- | ----
Keep changes from master	| --theirs	| --ours
Keep changes from feature |	--ours	| --theirs


### 2020-12-16 16:04:52.924287: clock-in

### 2020-12-16 14:56:58.695307: clock-out

* ccmc tagup
* `docker run -p 5000:5000 asherp/kamodo`
* adding flask dependency, running api on dockerfile startup
* adding dockerfile from nasa branch
* adding hapi

### 2020-12-16 13:10:31.733582: clock-in

* kamodo boolean operations?
* range queries?
* search?
* jupyter widgets - can prototype dashboards

### 2020-12-15 17:27:33.675261: clock-out

* merging test_utils

### 2020-12-15 16:32:25.927633: clock-in

### 2020-12-15 13:29:36.958990: clock-out

* adding coverage badge
* made repr_latex pass
* removed symbolic function
* test_repr_latex removing extra slash
* added decorator dependency
* graphviz - can be used to visualize the user's pipeline

```console
conda install -c conda-forge graphviz xorg-libxrender xorg-libxpm
pip install graphviz
```

### 2020-12-15 11:35:04.884012: clock-in

### 2020-12-14 18:29:33.877095: clock-out

* automated testing
* improved coverage

### 2020-12-14 17:41:49.324815: clock-in: T-35m 

### 2020-12-14 17:01:22.598481: clock-out


### 2020-12-14 16:44:16.293931: clock-in

### 2020-12-14 14:45:50.930880: clock-out

* fixed latex rendering

### 2020-12-14 13:35:34.718198: clock-in

### 2020-12-09 18:56:30.911547: clock-out

* inheriting from UserDict, latex tests
* article on alternatives to dict inheritance  https://treyhunner.com/2019/04/why-you-shouldnt-inherit-from-list-and-dict-in-python/


### 2020-12-09 16:46:32.320646: clock-in

### 2020-12-09 15:02:57.443215: clock-out

* improving coverage
* tests passing

### 2020-12-09 12:56:26.285722: clock-in

### 2020-12-08 16:29:15.942982: clock-out

* test_contains

### 2020-12-08 14:04:35.969497: clock-in

### 2020-12-07 18:07:09.300996: clock-out

* boosting code coverage

### 2020-12-07 15:47:35.229728: clock-in

### 2020-12-07 13:55:31.954661: clock-out

* added test for from_kamodo

### 2020-12-07 13:54:57.942787: clock-in

### 2020-12-07 12:02:40.382749: clock-out

* looking at unicode symbols

### 2020-12-07 11:04:24.226818: clock-in

### 2020-12-04 14:35:27.018180: clock-out

* increased coverage
Generating coverage report:

```bash
(kamodo)$ pytest --cov kamodo.kamodo --cov kamodo.util --cov plotting test_plotting.py test_kamodo.py util.py --cov-report html
```

### 2020-12-04 12:54:18.896202: clock-in

### 2020-12-04 12:48:07.464397: clock-out

* stress testing

### 2020-12-04 12:40:30.271441: clock-in

### 2020-12-03 16:33:17.672964: clock-out

* cleaned up conversion factors as fractions
* algebraic unit composition algebra

### 2020-12-03 15:45:57.247823: clock-in

### 2020-12-03 14:59:25.677055: clock-out


### 2020-12-03 14:31:39.023179: clock-in

### 2020-12-03 13:46:56.103902: clock-out

* adding algebraic unit composition tests
* removed resolve_unit in favor of get_expr_unit

### 2020-12-03 11:32:37.828682: clock-in

### 2020-12-02 17:11:43.336189: clock-out

* fixed bugs in base units
* passing tests

### 2020-12-02 15:09:11.720943: clock-in

### 2020-12-02 13:01:09.866258: clock-out

* isolated unit composition conversion issues

### 2020-12-02 10:52:59.764421: clock-in

### 2020-12-01 17:55:11.661674: clock-out

* resolving argument units

### 2020-12-01 16:29:52.875869: clock-in

### 2020-12-01 15:00:14.542857: clock-out

* bug fixing

### 2020-12-01 12:37:44.119942: clock-in

### 2020-11-30 19:05:54.863344: clock-out

* trying to resolve unit composition bugs

### 2020-11-30 17:00:58.216070: clock-in

### 2020-11-30 12:10:03.081932: clock-out

* finding bugs in unit composition

### 2020-11-30 10:56:13.021112: clock-in

### 2020-11-28 14:51:56.208988: clock-out

* clean up
* changing signature of unit composition

using a more intuitive signature

```python
kamodo['f(x[km],y[cm])[kg]'] = ...
```

### 2020-11-28 11:09:32.470142: clock-in

### 2020-11-27 15:41:15.004368: clock-out

* fixed unit conversion flip

### 2020-11-27 14:57:36.010904: clock-in

### 2020-11-27 14:21:05.568354: clock-out

* fixed composing with multiplied functions

### 2020-11-27 14:02:45.405415: clock-in

### 2020-11-26 14:57:57.717229: clock-out

* all kamodo tests passing

### 2020-11-26 14:08:27.224461: clock-in

### 2020-11-26 11:53:11.236857: clock-out

* raising NameError for bad unit conversion

### 2020-11-26 11:25:57.649820: clock-in

### 2020-11-25 18:57:00.223313: clock-out

* got unit composition to pass tests

### 2020-11-25 17:02:25.523707: clock-in

### 2020-11-25 14:28:39.430228: clock-out

* fixed vectorize composition

### 2020-11-25 13:36:07.998404: clock-in

### 2020-11-25 13:36:05.297272: clock-out: T-1h 


### 2020-11-25 12:19:16.144012: clock-in

### 2020-11-25 11:58:57.636064: clock-out


### 2020-11-25 11:42:44.748499: clock-in

### 2020-11-25 11:38:18.718909: clock-out


### 2020-11-25 10:55:45.291278: clock-in

### 2020-11-24 18:42:53.683721: clock-out

* unit composition

### 2020-11-24 16:51:00.759291: clock-in

### 2020-11-17 17:35:34.486919: clock-out


### 2020-11-17 16:06:38.651579: clock-in

### 2020-11-17 13:46:18.035319: clock-out

* passing functional unit test

### 2020-11-17 11:17:10.446484: clock-in

### 2020-11-16 18:34:07.584293: clock-out

* implementing unit functions

### 2020-11-16 16:59:30.697802: clock-in

### 2020-11-16 15:01:46.527485: clock-out


### 2020-11-16 13:11:21.254349: clock-in

### 2020-11-16 13:05:29.126719: clock-out: T-1h 


### 2020-11-16 11:12:27.592786: clock-in

### 2020-11-15 17:03:30.218928: clock-out


### 2020-11-15 15:17:08.285800: clock-in

### 2020-11-15 13:09:56.154786: clock-out


### 2020-11-15 11:52:34.355935: clock-in

### 2020-11-13 23:16:23.702830: clock-out


### 2020-11-13 22:37:29.395330: clock-in

### 2020-11-13 18:50:51.601791: clock-out


### 2020-11-13 17:01:21.677780: clock-in

### 2020-11-13 11:59:07.207912: clock-out

* overhauling units

### 2020-11-13 11:23:14.433529: clock-in

### 2020-11-12 15:25:13.259993: clock-out


### 2020-11-12 13:53:04.513345: clock-in

### 2020-11-12 11:40:29.694990: clock-out


### 2020-11-12 11:22:56.545479: clock-in

### 2020-11-11 17:42:08.055155: clock-out

* updated convert_to to raise errors

### 2020-11-11 16:46:46.677731: clock-in

### 2020-11-11 16:29:02.695711: clock-out


### 2020-11-11 16:10:38.700105: clock-in

### 2020-11-09 11:08:06.200728: clock-out

* fixing unit bugs

### 2020-11-09 10:00:15.420963: clock-in

* fixing unit conversion bugs

### 2020-11-03 11:17:20.736909: clock-out

* added dynamic function evaluation

### 2020-11-03 09:18:36.269712: clock-in

* radians
* why can't user access constants?

### 2020-10-27 23:26:44.585965: clock-out

* developing evaluate endpoint


`http://127.0.0.1:5000/api/mymodel/evaluate?variable=%27g=(f%2B1)**.5%27&x=[3,4,5]`

plus sign: `%2B`

### 2020-10-27 21:16:42.216480: clock-in

### 2020-10-27 15:30:20.449578: clock-out

* merging tests from Dhruv

### 2020-10-27 13:31:24.216328: clock-in

* code cleanup

### 2020-10-19 18:22:01.985135: clock-out

* all util.py unit tests pass
* spacing

* trying to fix collections warning

```bash
DeprecationWarning: Using or importing the ABCs from 'collections' instead of from 'collections.abc' is deprecated since Python 3.3,and in 3.9 it will stop working
```

### 2020-10-19 17:32:57.246898: clock-in

### 2020-10-14 23:22:57.047235: clock-out

* commenting util.py

### 2020-10-14 21:43:10.943127: clock-in

### 2020-10-14 12:31:50.544849: clock-out

* going through util.py

### 2020-10-14 11:29:55.853990: clock-in

### 2020-10-13 15:52:04.229990: clock-out

* cleaning up unit conversion code

### 2020-10-13 12:10:24.428950: clock-in

### 2020-09-02 16:03:51.164640: clock-out

* how to keep NASA readers and core from conflicting:
	- currently these are separate files so merges should be straight-forward
	- readers are all subclasses of Kamodo, so breaking changes should only be downstream
* modifications to core should be made with hourly to comply with NASA license
* could also rewrite kamodo core as a separate package with its own repo

### 2020-09-02 14:59:41.540200: clock-in

### 2020-08-12 12:54:08.590956: clock-out

* dev meeting

### 2020-08-12 11:59:10.698783: clock-in

### 2020-08-05 12:37:04.934436: clock-out

* dev meeting

### 2020-08-05 12:01:11.230431: clock-in

### 2020-07-29 12:58:25.948624: clock-out

* dev meeting
* modularity
	- make sure readers are independent
	- allow matplotlib without installing plotly

### 2020-07-29 12:02:08.702440: clock-in

### 2020-07-15 13:00:19.299408: clock-out

* dev meeting
* send blurb on cli to darren for gem

### 2020-07-15 12:31:56.828729: clock-in: T-15m 

* developer meeting
### 2020-07-08 12:31:42.478226: clock-out

* developer meeting
* attend GEM/AGU?

### 2020-07-08 11:59:12.669083: clock-in

### 2020-07-08 11:52:18.410732: clock-out


### 2020-07-08 11:50:08.658452: clock-in

### 2020-07-01 12:54:01.716646: clock-out

* developer meeting

### 2020-07-01 12:04:30.950750: clock-in

### 2020-06-24 12:54:16.183808: clock-out

* developer meeting

### 2020-06-24 12:16:33.594954: clock-in

### 2020-06-17 12:13:35.118654: clock-out


### 2020-06-17 12:12:50.788007: clock-in

### 2020-06-10 12:46:57.416636: clock-out

* developer meeting

### 2020-06-10 12:16:22.661881: clock-in

### 2020-06-03 13:01:51.004408: clock-out

* kamodo team meeting

### 2020-06-03 13:01:28.636263: clock-in: T-50m 

* forwarding plot args to plot funcs, works for quiver plots
* found forge tool to generate custom function signatures!

```console
pip install python-forge
```
```python
@forge.sign(
    forge.arg('x'),
    forge.arg('y'),
    forge.arg('opt', default=None),
)
def func(*args, **kwargs):
    # signature becomes: func(x, y, opt=None)
    return (args, kwargs)

assert func(1, 2) == ((), {'x': 1, 'y': 2, 'opt': None})
```

### 2020-05-27 14:38:38.650053: clock-out


### 2020-05-27 14:35:57.387894: clock-in

### 2020-05-27 12:57:54.286201: clock-out

* developer meeting

### 2020-05-27 11:38:16.287492: clock-in

### 2020-05-23 20:54:58.496791: clock-out

* fixed ordering bug in generator function evaluation

### 2020-05-23 20:01:46.123612: clock-in

* cleaning up skew contour carpet plots
* squeezing gridify output, added rvert lvert

### 2020-05-13 15:02:23.437971: clock-out

* got basic api working
* developer meeting
* making `get_defaults` return None for args without defaults
* argument parsing https://flask-restful.readthedocs.io/en/latest/reqparse.html
* got api to return model description 

* to specify curl `-d` options as url query, use `-G` flag

So this:

	curl http://127.0.0.1:8050/api/mymodel -d greeting=goodbye -G

is equivalent to

	http://127.0.0.1:8050/api/mymodel?greeting=goodbye

### 2020-05-13 09:06:37.493882: clock-in

### 2020-04-29 13:42:44.161370: clock-out

* flask server integration, api test working
* PYHC meeting

### 2020-04-29 12:14:17.372197: clock-in

### 2020-04-22 14:16:35.278555: clock-out: T-1h16m 

* More on flask integration from [plotly](https://dash.plotly.com/integrating-dash)


### 2020-04-22 11:56:00.335536: clock-in

### 2020-04-15 13:16:43.205737: clock-out: T-15m 


### 2020-04-15 11:57:50.421409: clock-in

### 2020-04-08 13:01:50.501409: clock-out

* meeting with developers

### 2020-04-08 12:18:16.752330: clock-in

### 2020-04-01 13:52:05.021374: clock-out

* read through [flask app tutorial](https://github.com/toddbirchard/plotlydash-flask-tutorial)
* ran with `python wsgi.py `

## Kamodo meeting

pandas time interpolation:

```python
def time_interpolation(df, t):
	# combine original time index with new times
	df_ = df.reindex(df.index.union(t))
	# apply pandas' interpolation method to fill in new data
	df_interpolated = df_.interpolate(method='time')
	# return only values at selected times
	result = df_interpolated.reindex(t)
	return result
```

plans for May:
* gui working for summer schools
* include field line tracing
* include services
* choose a name for kamodo network

### 2020-04-01 12:08:40.151618: clock-in

### 2020-03-25 14:02:55.608031: clock-out

## kamodo meeting
* set deadlines for gui, april->may
* need a function that converts rho(x,y,z) -> rho(xvec)
* [dash-flask app tutorial](https://hackersandslackers.com/plotly-dash-with-flask/)
* tried running flask_restful with Dash, got `'Dash' object has no attribute 'handle_exception'`

### 2020-03-25 12:30:23.986927: clock-in

### 2020-03-25 12:20:20.625681: clock-out


### 2020-03-25 12:04:20.154862: clock-in

### 2020-03-18 21:37:24.225992: clock-out: T-5h 


### 2020-03-18 16:26:22.789889: clock-in

### 2020-03-18 13:03:13.421786: clock-out

* looking at flask rest api https://flask-restful.readthedocs.io/en/latest/quickstart.html#full-example

## developer meeting
* sscweb is positions also extrapolated into the future
* cdaweb is positions and data

### 2020-03-18 11:31:13.223644: clock-in

### 2020-03-11 20:25:31.313266: clock-out

* developer meeting

### 2020-03-11 20:25:18.435898: clock-in: T-45m 

### 2020-03-05 00:02:00.846556: clock-out

* prototyping mas

### 2020-03-04 22:01:13.683543: clock-in: T-30m 

### 2020-03-04 13:12:38.209902: clock-out

## developer meeting
* put website url in github description
* pyHC standards grading

https://github.com/heliophysicsPy/heliophysicsPy.github.io/blob/master/_pyhc_projects/pyhc_project_grading_guidelines.md

### 2020-03-04 11:52:51.855025: clock-in

### 2020-02-25 15:49:05.616947: clock-out

* addressing Liang's suggestions
* fixed deprecation warning from sympy>=1.5

### 2020-02-25 14:37:23.285614: clock-in

* check out partial functions
### 2020-02-19 13:03:32.424355: clock-out

* developer meeting

### 2020-02-19 12:22:27.823834: clock-in

### 2020-02-16 17:09:14.266657: clock-out: T-56h 

* submitted several feature issues

### 2020-02-14 09:56:13.530302: clock-in

### 2020-02-13 10:39:58.363603: clock-out

* iSWAT-COSPAR sessions
* end-to-end solutions
* community involvement
* visibility
* understanding interpolators

### 2020-02-13 09:09:49.084779: clock-in

### 2020-02-13 09:09:44.638954: clock-out: T-20h 


### 2020-02-12 09:37:08.349586: clock-in: T-30m 

### 2020-02-10 12:05:07.684918: clock-out

* fixed cli bug that prevented multiple plots from being saved

### 2020-02-10 12:03:49.344691: clock-in: T-1h 

### 2020-02-09 22:22:51.749709: clock-out

* gui and cli release
* fixed continuous reload bug

### 2020-02-09 20:13:13.525126: clock-in

### 2020-02-09 11:07:16.234918: clock-out


### 2020-02-09 10:30:57.198701: clock-in

### 2020-02-08 19:06:04.754325: clock-out

* gui improvements

### 2020-02-08 17:41:35.076690: clock-in

### 2020-02-08 15:54:29.107857: clock-out

* got reload config to work\!

### 2020-02-08 15:17:25.461178: clock-in

### 2020-02-08 14:26:00.479448: clock-out

* tried getting fully dynamic dash callbacks to work

### 2020-02-08 12:40:38.991214: clock-in

### 2020-02-07 19:58:47.600209: clock-out

* got interactiv configuration

### 2020-02-07 18:28:09.035029: clock-in

### 2020-02-05 18:28:53.256342: clock-out


### 2020-02-05 16:56:46.743551: clock-in

### 2020-02-05 16:50:08.675833: clock-out

* testing stateful storage update

### 2020-02-05 16:22:00.871936: clock-in

### 2020-02-05 14:14:54.356827: clock-out

* got clientside subplots to render
* meeting for iSWAT-COSPAR
* pushed code into NASA master
* need to update pypi version
* think about kamodo api
* docker container!

### 2020-02-05 11:23:08.377881: clock-in

### 2020-02-04 14:59:50.123294: clock-out

* got gui to load separate models and parameters

### 2020-02-04 13:22:32.543080: clock-in

### 2020-02-04 11:59:54.684191: clock-out

* reading up on dcc.store and clientside_callback

### 2020-02-04 10:39:40.567881: clock-in

### 2020-02-03 16:29:29.417205: clock-out

* added parameter checkboxes

### 2020-02-03 15:49:51.793947: clock-in

### 2020-02-03 12:36:08.959116: clock-out

* rendering equations through katex

### 2020-02-03 10:22:19.591903: clock-in

### 2020-01-31 19:35:30.915089: clock-out

* got range slider to work

### 2020-01-31 18:37:19.539544: clock-in

### 2020-01-31 17:56:33.727653: clock-out


### 2020-01-31 17:34:13.290486: clock-in

### 2020-01-31 17:19:16.956235: clock-out


### 2020-01-31 17:02:15.856951: clock-in

### 2020-01-31 16:52:07.773236: clock-out


### 2020-01-31 16:06:35.834953: clock-in

### 2020-01-31 15:11:15.638982: clock-out


### 2020-01-31 14:49:48.788349: clock-in

### 2020-01-31 13:27:55.782459: clock-out

* packaging pysatKamodo

### 2020-01-31 12:37:50.196753: clock-in

### 2020-01-31 11:19:55.778624: clock-out

* gui generating callbacks after layout is set

### 2020-01-31 10:35:50.687658: clock-in

### 2020-01-29 13:18:25.114169: clock-out

* meeting with Kamodo team for iSWAT-COSPAR prep

### 2020-01-29 11:59:08.216757: clock-in

* merging hourly.yaml
### 2020-01-29 11:19:29.007340: clock-out

* added link to NASA CCMC site
* cleaned up documentation site
* cleaning up docs

### 2020-01-29 09:50:29.055214: clock-in: T-20m 

### 2020-01-28 13:39:50.454679: clock-out

* answering support email

### 2020-01-28 13:30:23.612051: clock-in

### 2020-01-22 15:09:42.523706: clock-out


### 2020-01-22 15:09:36.423725: clock-in: T-40m 

* adding separate tabs for each model

### 2020-01-22 14:19:44.506406: clock-out

* working on gui layout

### 2020-01-22 12:13:09.639567: clock-in

### 2020-01-21 17:53:12.595685: clock-out

* added dynamic line plots to gui

### 2020-01-21 15:28:20.175086: clock-in

### 2020-01-21 13:37:38.575443: clock-out

* added composition to cli
* made compose use keyword arguments
* added compose function for multiple kamodo objects

### 2020-01-21 11:10:26.570097: clock-in

### 2020-01-20 15:23:39.237942: clock-out

* adding multiple models to cli
* setting up kamodo.yaml overrides
* Answered Lutz's issue

### 2020-01-20 11:21:44.788233: clock-in

### 2020-01-15 13:11:48.588900: clock-out

* testing hourly commit
* addressing issue from Lutz
* send agenda for meeting

### 2020-01-15 11:45:55.727665: clock-in

### 2019-12-20 13:50:20.467183: clock-out
* working on cli
* added ability to call kamodo from any work directory containing config.yaml
* added embedable plots: `model.plot_conf.output_type=div` saves the div to the file
* have markdown-include point to the div, so you can embed in your own docs!

### 2019-12-20 11:18:35.468801: clock-in

### 2019-12-19 12:17:51.613183: clock-out
* adding config file description to docs
* Looking at `Config search path`. 
* hydra plugin configs are found automatically once they are installed
* how do we use the cwd to configure? https://github.com/facebookresearch/hydra/issues/274
* docusaurus looks interesting

### 2019-12-19 11:26:13.027723: clock-in

### 2019-12-09 13:53:18.142633: clock-out
* forgot to include cli notebook

### 2019-12-09 13:52:30.292970: clock-in

### 2019-12-09 13:50:43.574951: clock-out
* working on cli

### 2019-12-09 10:05:45.828781: clock-in

### 2019-12-05 21:55:15.506661: clock-out
* looking at Y-combinator for recursive anonymous functions

### 2019-12-05 21:54:44.630995: clock-in: T-90m

### 2019-11-27 12:42:29.395096: clock-out
* fixing cdf arrays

### 2019-11-27 12:06:51.013991: clock-in

### 2019-11-22 09:57:46.571462: clock-out

* regex matching https://stackoverflow.com/questions/1687620/regex-match-everything-but-specific-pattern

### 2019-11-22 09:09:13.743347: clock-in

### 2019-11-21 12:09:12.103191: clock-out

### 2019-11-21 11:01:35.147547: clock-in

### 2019-11-21 10:27:47.314091: clock-out
* cdflib: switching to multiindex for all dependencies

### 2019-11-21 09:50:46.684607: clock-in

### 2019-11-20 16:27:17.501485: clock-out
* moved docs/notebooks/kameleon/kameleon_gateway.py into kamodo/readers
* pushed recent work
* created pull request

### 2019-11-20 15:30:59.817396: clock-in

### 2019-11-20 12:42:32.541944: clock-out

* on forwarding defaults: consider leveraging a function's .data during composition.
this would allow each downstream function to have automatic defaults!
* need to push these changes

### 2019-11-20 12:06:16.296442: clock-in

### 2019-11-20 11:58:22.508485: clock-out
* Kamodofied cdflib!

### 2019-11-20 09:35:49.895291: clock-in

### 2019-11-13 09:40:03.974566: clock-out

### 2019-11-13 08:58:52.993108: clock-in

### 2019-11-12 20:37:52.561965: clock-out

### 2019-11-12 19:17:10.399952: clock-in

### 2019-11-12 18:55:01.500196: clock-out
* command line

### 2019-11-12 18:37:46.018928: clock-in

### 2019-11-11 10:20:48.198321: clock-out
* set up command-line plotting

### 2019-11-11 09:35:53.331821: clock-in

### 2019-11-08 16:51:57.754553: clock-out
* begin work on command line interface
* trying facebook's hydra cli architecture
* `pip install hydra-core --upgrade`

### 2019-11-08 15:53:02.859151: clock-in

### 2019-10-18 16:47:23.366813: clock-out
* looking at inverse mapping
* Kamodofied pytiegcm
* need to finish gridifying inverse mapping
* consider adding indexing option to gridify

### 2019-10-18 11:58:47.333047: clock-in

### 2019-10-17 17:54:11.880758: clock-out
* kamodofying pyTIEGCM

### 2019-10-17 17:34:05.273266: clock-in

### 2019-10-17 15:54:57.284128: clock-out
* Kamodofied pyTIEGCM

### 2019-10-17 13:20:49.585114: clock-in

### 2019-09-30 12:34:55.407880: clock-out: added kamodofied kameleon example
* Kameleon-kamodo bridge development
* Added kamodofied kameleon object

### 2019-09-30 10:00:33.528255: clock-in

### 2019-09-11 13:32:56.778768: clock-out
* Created Fieldline Tutorial
* made griddify return in `xy` indexing to work with map-to-plane
* added scatter plot to available plot_types
* Finished kamodofying_models tutorial
* Need to check if plotting map-to-plane works for each axis

### 2019-09-11 08:19:33.545586: clock-in

### 2019-09-10 14:49:49.344817: clock-out
* fixed cone colors in plotting

### 2019-09-10 11:39:05.825143: clock-in

### 2019-09-10 10:43:05.346628: clock-out
* removing nans from solver output in favor of MultiIndex seeds

### 2019-09-10 09:55:34.659931: clock-in

### 2019-09-09 13:43:18.711955: clock-out
* Added pandas i/o for 3d line and vector plots

### 2019-09-09 11:07:35.809509: clock-in

### 2019-09-09 10:52:08.229479: clock-out
* Added pointlike decorator

### 2019-09-09 09:37:01.946111: clock-in

### 2019-09-06 15:26:26.921477: clock-out
* Looking into LFM wrapper
* https://wiki.ucar.edu/display/LTR/pyLTR seems to have been written for python 2

### 2019-09-06 15:20:58.638859: clock-in

### 2019-09-05 17:04:36.774012: clock-out
* solver decorator
* dipole field test
* stopping integration at boundary
* can choose resolution of knots

### 2019-09-05 11:09:34.195206: clock-in

### 2019-09-04 15:29:02.593470: clock-out
* got fieldline tracer working (ivp solver)

### 2019-09-04 14:47:48.601879: clock-in

### 2019-09-04 10:57:19.685814: clock-out

### 2019-09-04 10:53:23.666033: clock-in

### 2019-09-04 10:00:42.819821: clock-out
* looking at complex parameters for streamlines

### 2019-09-04 09:42:08.493375: clock-in

### 2019-09-03 18:33:35.737108: clock-out
* working on streamlines

### 2019-09-03 16:44:51.693606: clock-in

### 2019-09-03 14:09:22.239226: clock-out: T-6m
* Deduct 6m
* Handled pandas output for plotting 3d vector fields
* Fixing integration symbol for solver
* Fixed griddable vector fields

### 2019-09-03 13:07:54.277159: clock-in

### 2019-08-30 10:49:09.145324: clock-out

* Issue when calling util.parse_latex:

> ImportError: LaTeX parsing requires the antlr4 python package, provided by pip (antlr4-python2-runtime or antlr4-python3-runtime) or conda (antlr-python-runtime)

* reconsider `antlr4` dependency

### 2019-08-30 10:47:31.579538: clock-in

### 2019-08-28 16:30:55.501447: clock-out: added gridify decorator
* Expanding kamodofication tutorial to support more variables
* Looking at Numpy's generalized universal function API - would formalize our mapping to plotting routines
* Add example of point interpolation for trajectory

### 2019-08-28 10:24:56.645799: clock-in

### 2019-08-16 16:27:22.801411: clock-out: cleaned up imports, added Kamodofication example, bug fixes
* testing install without psutil
* creating conda package
* cleaned up imports
* added click dependency
* updated pip

### 2019-08-16 14:25:59.427481: clock-in

### 2019-08-14 16:18:12.261596: clock-out
* finishing kamodofied models example

* Had issues installing locally with `pip install .` Need to use `pip install -e .` instead.

### 2019-08-14 10:37:19.291831: clock-in

### 2019-08-12 12:14:17.649049: clock-out
* Adding example notebook on kamodofication

### 2019-08-12 10:27:35.850505: clock-in

### 2019-07-24 16:44:02.434437: clock-out
* Moving code into new repo
* Creating new kamodo-user environment from clean miniconda

### 2019-07-24 14:33:41.015853: clock-in
<|MERGE_RESOLUTION|>--- conflicted
+++ resolved
@@ -1,4 +1,3 @@
-<<<<<<< HEAD
 * integrated comments from Lutz, Rebecca
 * updated code locations
 * kameleon
@@ -16,12 +15,10 @@
 * fixed broken link, expanded syntax docs
 * clarifying use of lambda functions
 * fixed units in example
-=======
 * adding test for multi-variable 3d plotting
 * fixed reordering
 * adding test for multi 1d plotting
 * adding test for unmodified partial metadata
->>>>>>> 4ce70fc6
 * bugfix addressing
 * merging latest master
 * merge fixes
