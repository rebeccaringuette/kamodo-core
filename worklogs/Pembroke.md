<<<<<<< HEAD

### 2022-02-10 19:03:05.835344: clock-out

* removed partial keys from arg_units
* cleaning up partial latex_repr

### 2022-02-10 18:21:18.161891: clock-in: T-10m 

=======
* bugfix addressing
* merging latest master
* merge fixes
* merged from master
* added latex check for dimensionless args
* fixing unit test for mixture of dimensionless args
* added test for lhs unit parsing
* refining test to validate lambdified function

### 2022-03-01 15:24:17.816542: clock-out

* added contributing to documentation
* added contributing

### 2022-03-01 14:38:42.849325: clock-in

* matching requirements for setup.cfg
* how to run unit tests
* cleaning up missing docstrings for plot and figure, removed extraneous images
* removing commandline interface from docs for now
* cleaning up install instructions
* removing extraneous notebooks
>>>>>>> f6d149c6

### 2022-02-15 15:27:12.479478: clock-out

* bug reports

### 2022-02-15 15:17:52.867347: clock-in

* removing print statements

### 2022-02-04 19:25:01.075400: clock-out

* added api documentation
* executing notebooks on deploy
* fixed field line plotting, added mkdocs preamble so notebooks run from correct directory

### 2022-02-04 17:29:50.152266: clock-in

* test for two defaults, one arg
* test default inheritance for more than two arguments
* str format
* integrating comments from rringuette

### 2021-10-29 12:29:28.465940: clock-out

* linking to correct weirstrass image
* adding Weierstrass notebook and example image
* added weierstrass example

### 2021-10-29 11:01:19.323873: clock-in

### 2021-10-18 12:25:10.516747: clock-out

* fixed Acknowledgements
* Acknowledgements

### 2021-10-18 12:09:53.776365: clock-in

* remove test pypi publish

### 2021-10-15 13:47:48.023255: clock-out

* removing py36 build
* could not determine root cause of this py36 error:
    `TypeError: int() argument must be a string, a bytes-like object or a number, not '_NoValueType'` 
    may have something to do with numpy global state https://github.com/Almenon/AREPL-vscode/issues/404
* py36 test environment
* working python 3.6 building bug - installing in editable mode does not work

### 2021-10-15 11:21:29.506353: clock-in: T-10m 

### 2021-10-14 19:35:21.617435: clock-out


### 2021-10-14 19:30:02.218687: clock-in

### 2021-10-14 18:30:01.902263: clock-out

* kamodo-test service

### 2021-10-14 18:00:20.395342: clock-in

### 2021-10-14 13:02:46.158203: clock-out

* kamodo-test

### 2021-10-14 12:52:31.243726: clock-in

### 2021-10-14 12:52:04.034329: clock-out

* api discussion
* added reference for vefi
* fixed comma
* added derived variable

### 2021-10-14 11:21:39.891800: clock-in: T-25m 


### 2021-10-11 17:55:37.837042: clock-out

* adding reference for cnofs

### 2021-10-11 17:52:22.242469: clock-in: T-9m 

### 2021-10-11 17:42:29.428134: clock-out

* test svg
* moved to figures section
* affiliations
* add citation for function 
```python
kcnofs.B_up.meta['citation']
```
above command returns:

de La Beaujardière, O., et al. (2004), C/NOFS: A mission to forecast scintillations, J. Atmos. Sol. Terr. Phys., 66, 1573–1591, doi:10.1016/j.jastp.2004.07.030.\nPfaff, R., et al. (2010), Observations of DC electric fields in the low‐latitude ionosphere and their variations with local time, longitude, and plasma density during extreme solar minimum, J. Geophys. Res., 115, A12324, doi:10.1029/2010JA016023.


### 2021-10-11 16:43:53.143067: clock-in

### 2021-10-11 13:16:56.904493: clock-out

* png instead
* added usage and cnofs figure

Consider requiring kaleido and plotly >= 4.9 https://github.com/plotly/Kaleido/issues/41#issuecomment-694443199

```python
pio.write_image(fig, "cnofs_B_up.svg", engine="kaleido")
```

### 2021-10-11 11:21:53.722974: clock-in

* changing affiliation
* adding github paper workflow

### 2021-10-13 14:43:01.333666: clock-out

* incremental versioning

1. setup.cfg keeps looking for numpy when calling kamodo.version in `__init__`
1. put the version in a `versioning` subfolder
1. added issue for incremental devs https://github.com/twisted/incremental/issues/76

* clean up, adding jupytext to dockerfile

### 2021-10-13 11:48:03.288293: clock-in

* pypi publish test

### 2021-10-09 19:16:09.790921: clock-out

* grpc exploration
* grpc tutorial
* looking for numpy grpc interfaces:
* simple example of image passing https://github.com/zabir-nabil/simple-gRPC/tree/master/grpc
* https://github.com/telamonian/numpy-protobuf
* https://pypi.org/project/numproto/#history https://github.com/josteinbf/numproto
* https://www.tensorflow.org/tfx/serving/serving_advanced
* https://stackoverflow.com/questions/62171037/grpc-python-sending-image-meta-data

### 2021-10-09 18:23:45.904202: clock-in

### 2021-10-08 15:37:37.144349: clock-out

* added partial function decorator
* `Kamodo.plot` tightly coupled to Kamodo object, making it difficult to functionalize. `Kamodo.figure` and `Kamodo.evalute` would need to be factored out.
* attempting to add `partial` keyword to `kamodo.plot`, which passes to `kamodo.figure`
* `kamodo.from_kamodo` does not actually copy!

### 2021-10-08 12:36:27.275094: clock-in

* check for div output_type

* remoded ccmc dockerfiles

### 2021-09-24 14:12:46.469270: clock-out

* passing tests - need to authorize codecov

### 2021-09-24 13:55:58.164523: clock-in

### 2021-09-24 13:37:21.659352: clock-out

* renaming to kamodo

### 2021-09-24 13:21:44.566007: clock-in

### 2021-09-24 10:46:10.938434: clock-out

* paper update
* added Vagrantfile from Ross

### 2021-09-24 10:37:03.262012: clock-in

* pushing 1.0.11
* pushing 1.0.10
* removing newline from package find
* actually add kamodo_core change
* updating paths to kamodo_core
* fixing deps
* setting up module again
* pushing version
* testing pypi install
### 2021-09-23 10:53:57.038218: clock-out

* pushing version `1.0.3` - seems like git repo has to match version!
* added manifest, trying `1.0.2`

```sh
python -m build
twine upload --repository testpypi dist/*1.0.2*
pip install -i https://test.pypi.org/simple/ kamodo-core==1.0.2
```

### 2021-09-23 10:14:40.240258: clock-in

### 2021-09-22 23:32:46.363155: clock-out

* still missing files in uploaded distribution. need to review https://setuptools.pypa.io/en/latest/userguide/package_discovery.html
* uploading

```sh
pip install --upgrade build #install builder
python -m build # from base of repo
pip install --upgrade twine # install twine
twine upload --repository testpypi dist/*1.0.1* # upload to test 
pip install -i https://test.pypi.org/simple/ kamodo-core==1.0.1 --no-deps # install without dependencies which may be missing from test.pypi
```

* pypi may not have namespace support https://discuss.python.org/t/namespace-support-in-pypi/1609/4
* how does aws do this?

### 2021-09-22 22:58:14.378042: clock-in: T-14m 

### 2021-09-22 22:04:31.016242: clock-out

* cleaning up docs
* versioning
* repackaging

### 2021-09-22 21:45:51.945738: clock-in

### 2021-09-22 16:40:33.893753: clock-out

* repackaging core
* another article on namespacing packages https://pawamoy.github.io/posts/plugins-as-python-native-namespace-packages/
* Trying to recreate the following `__int__.py` functionality when their's multiple packages that use the same namespace.

```python
import os, sys; sys.path.append(os.path.dirname(os.path.realpath(__file__)))
from kamodo.kamodo import *
from kamodo.util import *
```

### 2021-09-22 14:15:02.796860: clock-in

### 2021-09-21 12:48:14.222004: clock-out

* comparing with kamodo-core, both have psi/ensemble branch
* the goal is to remove readers from kamodo-core and remove kamodo from ccmc. Need to make sure we're not losing any work

```sh
git remote add kamodo_core git@github.com:ensemblegov/kamodo-core.git
git fetch kamodo_core master:core_master # fetches master from kamodo_core and names it core_master branch
git diff core_master # compare master to core_master
```

* looking at packaging namespace packages https://packaging.python.org/guides/packaging-namespace-packages/
* a good blog post on py3.3+ namespace packaging https://newbedev.com/is-init-py-not-required-for-packages-in-python-3-3

### 2021-09-21 10:43:18.710093: clock-in: T-10m 

### 2021-09-20 17:41:43.068643: clock-out


### 2021-09-20 16:54:31.143729: clock-in

### 2021-09-20 11:50:02.590611: clock-out

* about section, created worklogs

### 2021-09-20 11:40:58.884429: clock-in

### 2021-06-21 16:18:17.807491: clock-out

* installing kamodo in editable mode
* building from source

### 2021-06-23 11:56:51.629840: clock-out


### 2021-06-23 11:01:39.298459: clock-in

### 2021-06-22 17:47:05.431045: clock-out

* moving animations into plot method

### 2021-06-22 16:30:22.893968: clock-in

### 2021-06-21 16:18:17.807491: clock-out

* using squeeze flag
* fixed test affected by size_threshold

### 2021-06-21 15:46:45.787242: clock-in

### 2021-06-21 13:55:39.710580: clock-out

* sped up animations

### 2021-06-21 13:13:21.460428: clock-in

### 2021-06-21 11:59:53.993441: clock-out

* adding animations - full_figure_for_development takes a long time to run. need a workaround

### 2021-06-21 11:35:38.562849: clock-in

### 2021-06-18 15:36:29.661450: clock-out

* got 3d animation working

### 2021-06-18 14:52:28.603029: clock-in

### 2021-06-18 11:22:00.529644: clock-out

* animating 2d parametric plots

### 2021-06-18 10:41:46.096653: clock-in

### 2021-06-17 16:35:09.484743: clock-out

* autoranged frames for 2d plots
* `pip install kaleido` needed to get frame layouts

### 2021-06-17 15:12:28.301751: clock-in

### 2021-06-17 12:34:51.152273: clock-out

* got animations working

### 2021-06-17 12:07:27.656044: clock-in

### 2021-06-16 16:09:33.197304: clock-out

* working on animations

### 2021-06-16 14:45:42.337094: clock-in

### 2021-06-16 12:16:27.943176: clock-out

* partial generators

### 2021-06-16 11:19:26.928668: clock-in

### 2021-06-15 19:42:28.601429: clock-out

* partial decorator passes functionality tests

### 2021-06-15 18:20:52.771686: clock-in

### 2021-06-15 14:39:28.250605: clock-out

* working on partial decorator

### 2021-06-15 13:19:46.744384: clock-in

### 2021-06-15 12:45:11.749450: clock-out

* problems with functools.partial decorator
Here is a problem with our curry operator is that we have to unpack all the arguments in order to evaluate

```python
@curry
def f(x=1,y=2,z=3):
    return x+y+z
```

`f(1)` returns a function of `y` instead of `y,z`, but that's how `currying` is [supposed to work](https://en.wikipedia.org/wiki/Currying).

To return a function of two variables, we are back to partials. It seems that these are separate decorators.


### 2021-06-15 12:43:53.208925: clock-in: T-41m 


### 2021-06-14 20:23:51.337807: clock-out


### currying decorator - kwargs

What we want is a decorator that returns a stateless function with a new signature like this:

```python
@curry
def f(x, y, z):
    return x + y + z

g = f(2)(3)

assert g(1) == 1 + 2 + 3
```



Normal python functions have `args` and `kwargs`:

* `args` are required
* `kwargs` are defaults

So one way to achieve the above behavior is to convert `args` into `kwargs`. `g(1)` would be equivalent to:

```python
g = lambda z, x=2, y=3: f(x, y, z)
g(1)
```

The problem is - what do we do with the original function defaults.


```python
@curry
def f(z=3, y=2, x=1):
    return x + y + z

f(1) == g(1)
```
Now currying has no effect. Recall why we are currying in the first place: we want to fix the values of a function so that we can evaluate it over a subset of the original arguments. If we already have defaults, do we really need to curry? We could have our curry operator eliminate the defaults? Or we could have the defaults pass through:

```python
g = curry(f)
assert g()()() == f()
```

This way we aren't losing any information from the original function, but are still allowing it to be called with single arguments.

```python
assert g()(1)() == f(y=1)
```

### 2021-06-14 19:31:40.201422: clock-in

### 2021-06-14 14:02:26.824598: clock-out


### 2021-06-14 13:46:07.459008: clock-in

### 2021-06-11 17:43:46.767514: clock-out

* trying out decorator curry

### 2021-06-11 16:05:44.670016: clock-in

### 2021-06-09 18:59:32.741722: clock-out


### 2021-06-09 18:45:08.502957: clock-in

### 2021-06-09 18:44:17.665337: clock-out: T-2h 

* added currying decorator
* [currying](https://www.python-course.eu/currying_in_python.php) in python.

### 2021-06-09 13:42:15.184948: clock-in: T-15m 

### 2021-06-09 10:02:25.693985: clock-out


### 2021-06-09 09:40:25.698556: clock-in

### 2021-06-08 19:33:26.008122: clock-out: T-10m 


### 2021-06-08 19:07:36.489347: clock-in

### 2021-06-08 18:07:48.196354: clock-out


### 2021-06-08 17:58:03.342088: clock-in

### 2021-06-08 17:33:41.236397: clock-out


### 2021-06-08 16:47:15.520867: clock-in

### 2021-06-07 19:18:28.125536: clock-out

* geneartor input type

### 2021-06-07 18:31:58.228494: clock-in

### 2021-06-02 14:52:38.570656: clock-out

* fixed bugs in plotting

### 2021-06-02 13:50:08.304688: clock-in

### 2021-06-02 10:00:40.767448: clock-out

* fixing plot bugs
* there is bug in equation rendering where Kamodo.to_latex returns the function's expression rather than the symbol used in registration.

### 2021-06-02 08:21:21.610958: clock-in

### 2021-06-01 19:41:20.602808: clock-out


### 2021-06-01 17:11:13.591391: clock-in

### 2021-06-01 13:52:37.320039: clock-out

* fixing plot key bugs

### 2021-06-01 12:48:58.347646: clock-in

### 2021-05-27 13:10:05.047450: clock-out

* looking at generator arguments

### 2021-05-27 12:40:51.097172: clock-in

### 2021-05-26 12:25:41.791573: clock-out

* issues with slice generation returning empty plot

### 2021-05-26 12:21:26.381522: clock-in

### 2021-05-25 19:47:12.438128: clock-out

* fixing pd.datetime deprecration warning

### 2021-05-25 19:39:05.600086: clock-in: T-20m 

### 2021-05-25 17:39:20.981299: clock-out

* made contour time slider

### 2021-05-25 17:31:43.349647: clock-in: T-30m 

### 2021-05-25 16:42:14.594993: clock-out


### 2021-05-25 15:48:09.688171: clock-in

### 2021-05-25 12:52:45.366801: clock-out

* flattening arg shapes in preparation for 4d

### 2021-05-25 12:09:08.836291: clock-in

### 2021-05-24 18:02:15.095789: clock-out

* refactored and added squeeze kwarg to gridify
* refactoring `@gridify` to use forge
* something to keep in mind when using forge:

```
.. warning::

    When supplying previously-created parameters to :func:`~forge.sign`,
    those parameters will be ordered by their creation order.

    This is because Python implementations prior to ``3.7`` don't
    guarantee the ordering of keyword-arguments.

    Therefore, it is recommended that when supplying pre-created
    parameters to :func:`~forge.sign`, you supply them as positional
    arguments:


    .. testcode::

        import forge

        param_b = forge.arg('b')
        param_a = forge.arg('a')

        @forge.sign(a=param_a, b=param_b)
        def func1(**kwargs):
            pass

        @forge.sign(param_a, param_b)
        def func2(**kwargs):
            pass

        assert forge.repr_callable(func1) == 'func1(b, a)'
        assert forge.repr_callable(func2) == 'func2(a, b)'

```


### 2021-05-24 16:55:07.640148: clock-in

* differential equations could be written as function decorators applied to boundary conditions.
* boundary conditions are functions over the simulation domain boundary with nans everywhere else.
* solutions are returned as functions over the independent variables. 

### 2021-05-21 16:47:38.435955: clock-out

* cleaned up plot key generation

### 2021-05-21 15:24:12.011043: clock-in

### 2021-05-21 13:07:05.626110: clock-out

* simplifying plot key generation

### 2021-05-21 11:12:40.628676: clock-in

look at jupyter book for publication https://jupyterbook.org/intro.html

### 2021-03-31 14:02:27.533428: clock-out

* registered image plot type

### 2021-03-31 13:02:51.467590: clock-in

* made kamodo unit system the default for conversion

### 2021-03-30 18:45:14.238802: clock-out

* working on functional images
* added angular frequency units

### 2021-03-30 16:16:32.599994: clock-in

### 2021-03-30 13:39:42.776447: clock-out


### 2021-03-30 12:21:01.381129: clock-in

### 2021-03-30 12:01:37.303279: clock-out


### 2021-03-30 11:11:21.672511: clock-in

### 2021-03-29 18:59:34.366365: clock-out

* adding plasmapy kamodofication bug test
* fixed bug in parse_expr locals
* fixed bug with Newton symbol clash

### 2021-03-29 17:01:31.209600: clock-in

### 2021-03-29 16:03:16.457691: clock-out

* getting function has no attribute subs with N - need to check against `_clash` list

### 2021-03-29 15:47:37.025035: clock-in

### 2021-03-29 12:04:33.031396: clock-out

* looking at images

### 2021-03-29 11:16:58.877386: clock-in

### 2021-03-27 14:11:10.779236: clock-out

* fixed example signature
* fixed workflow
* fixed bug in get_dimensions preventing certain unit conversions

### 2021-03-27 13:06:31.717147: clock-in

### 2021-03-27 12:52:56.983449: clock-out


### 2021-03-27 12:24:11.426813: clock-in

### 2021-03-27 11:58:55.516981: clock-out

* test of pascals failing
* fixed to_latex rendering

### 2021-03-27 10:42:18.972386: clock-in

### 2021-03-27 10:34:30.659703: clock-out: T-10m 

* cleariving cells
* fixed to-html
* adding notebooks list
* adding Visualization notebook to workflow

### 2021-03-27 09:32:23.833239: clock-in

### 2021-03-24 22:34:04.374828: clock-out

* fixed multi argument unit composition

### 2021-03-24 22:23:10.086953: clock-in

### 2021-03-24 21:42:25.386116: clock-out

* unify expr args not in same order as free_symbols
* `pytest test_kamodo.py::test_multi_arg_units`

### 2021-03-24 20:42:24.019445: clock-in

### 2021-03-24 18:52:07.659737: clock-out

* added test for multi argument unit composition

### 2021-03-24 18:51:37.128420: clock-in


```python
from sympy.abc import _clash
{'C': C,
 'O': O,
 'Q': Q,
 'N': N,
 'I': I,
 'E': E,
 'S': S,
 'beta': beta,
 'zeta': zeta,
 'gamma': gamma,
 'pi': pi}
```

### 2021-03-15 10:00:09.146598: clock-out


### 2021-03-15 09:59:36.883356: clock-in

### 2021-03-10 16:01:04.687207: clock-out

* adding citations
* pinning sympy for tests

### 2021-03-10 14:56:13.114546: clock-in: T-8m 

* updating sympy version

### 2021-03-10 12:21:29.440527: clock-out

* related projects

### 2021-03-10 12:20:49.749406: clock-in: T-80m 

### 2021-03-10 11:00:15.169767: clock-out

* fixed latex unit printing

### 2021-03-10 10:38:51.374290: clock-in

### 2021-03-09 20:00:17.427586: clock-out

* fixing latex unit rendering

### 2021-03-09 19:10:48.802378: clock-in

### 2021-03-09 12:35:42.893424: clock-out

* paper updates

### 2021-03-09 10:45:05.148443: clock-in

### 2021-03-08 20:17:26.525866: clock-out: T-70m 

### 2021-03-08 20:16:19.908822: clock-out


### 2021-03-08 17:43:02.224210: clock-in

### 2021-03-08 12:01:51.947367: clock-out


### 2021-03-08 11:23:30.640450: clock-in

### 2021-03-05 12:13:29.642736: clock-out

* started paper

### 2021-03-05 11:49:41.887072: clock-in

### 2021-02-16 20:33:17.491435: clock-out

* added zoom_test.html
* adding plot meta, made datetime test query deterministic

### 2021-02-16 20:03:14.752210: clock-in

### 2021-02-15 21:28:41.571728: clock-out


### 2021-02-15 20:41:15.499581: clock-in

### 2021-02-14 12:19:44.292293: clock-out: T-20m 


### 2021-02-14 10:13:19.121414: clock-in

### 2021-02-13 23:07:16.031488: clock-out


### 2021-02-13 22:48:04.844484: clock-in

### 2021-02-13 19:48:22.341859: clock-out

* js rangeslider widget

### 2021-02-13 17:49:49.306768: clock-in

### 2021-02-13 16:33:06.790805: clock-out


### 2021-02-13 13:24:50.034083: clock-in

### 2021-02-13 13:24:46.755317: clock-out: T-10m 


### 2021-02-13 13:01:49.691331: clock-in

### 2021-02-13 01:36:52.580893: clock-out

* developed slice widget for notebook

### 2021-02-12 22:29:50.872811: clock-in

### 2021-02-12 11:22:44.328681: clock-out


### 2021-02-12 10:31:25.170196: clock-in

* adding docs endpoint
### 2021-02-11 00:41:02.484844: clock-out

* fixed bug in kamodoAPI registering funtions twice

### 2021-02-10 23:11:21.144902: clock-in

### 2021-02-10 22:25:01.426986: clock-out

* function generator operations

### 2021-02-10 19:42:08.114657: clock-in

### 2021-02-09 13:11:09.281176: clock-out

* pushing apembroke/kamodo:0.1

### 2021-02-09 13:05:36.824475: clock-in

### 2021-02-09 13:05:10.883744: clock-out

* allowing function defaults with null args
* `flask.jsonify` should be used when returning from custom `get` methods

### 2021-02-09 12:50:49.247565: clock-in

### 2021-02-09 10:40:48.036338: clock-out

* need to include in `POST` method the ability to reference global models
* including user_model in kamodo.yaml, added delete method

### 2021-02-09 09:38:01.649942: clock-in

### 2021-02-09 01:21:34.140453: clock-out

* pinning sympy for api
* fixed bug in jsonifying user funcs

### 2021-02-08 23:05:27.925457: clock-in

### 2021-02-08 22:57:08.527566: clock-out


### 2021-02-08 22:48:42.433467: clock-in

### 2021-02-08 21:26:50.968524: clock-out

* need a way to post changes to variables
* added user user model endpoints
how do we determine default user model? - setting this in `kamodo.yaml`

got user endpoints working
* user models: `kamodo/api/usermodel`
* global models: `/api/modelA`


### 2021-02-08 17:24:04.082408: clock-in

### 2021-02-08 15:36:06.082620: clock-out

* registering custom fields
* need to deserialize as numpy arrays in combination with object_hook

## developer meeting
* emmpy - empirical modeling in python (tsygenenko, etc)
* pypluto
* ccmc docs have been updated

### 2021-02-08 13:07:56.346344: clock-in

### 2021-02-08 12:05:21.062862: clock-out

* user model endpoints

## user models
- `/kamodo/usermodelA/api`
- `/api/servermodelA`
- `/api/servermodelB`

### 2021-02-08 11:45:28.857313: clock-in

### 2021-02-08 10:38:31.202569: clock-out


### 2021-02-08 10:11:35.338486: clock-in

### 2021-02-06 11:37:06.027891: clock-out

* testing post method for user-defined expression

### 2021-02-06 11:01:27.615022: clock-in

### 2021-02-05 13:38:41.602116: clock-out

* prototyping user-defined kamodo objects
* added default forwarding for expressions

### 2021-02-05 11:10:12.407904: clock-in

* added data endpoint for cached function result
* installed requests for workflow
* kamodoAPI only registers units
* can add data to api to avoid initial call with defaults

### 2021-02-03 12:51:16.021583: clock-out

* serialized lambda generators

### 2021-02-03 12:11:53.187449: clock-in

### 2021-02-03 10:05:23.688588: clock-out

* serializing/deserializing generators - need to forge deserialized signatures? kamodofy?
* added flask.host and flask.port

### 2021-02-03 09:37:31.803474: clock-in

* test accessing multiple kamodo objects in same namespace
* fixed index serialization

### 2021-02-02 11:28:10.308687: clock-out

* improved serialization tests

### 2021-02-02 11:16:43.496588: clock-in

### 2021-02-02 09:37:36.981135: clock-out

* removing requests-mock
* more robust serialization/deserialization

### 2021-02-02 08:43:23.510270: clock-in

### 2021-02-01 19:27:49.355746: clock-out

* resolving serialization issues

### 2021-02-01 17:45:54.355466: clock-in

### 2021-02-01 08:59:03.221914: clock-out

* can use byte swapping and restore endianess https://numpy.org/doc/stable/user/basics.byteswapping.html
* jaweson https://github.com/someones/jaweson

### 2021-02-01 08:15:47.966367: clock-in

### 2021-01-30 14:13:25.401017: clock-out

trying different serialization methods

binary options:
* msgpack - binary serialization of numpy https://github.com/lebedov/msgpack-numpy https://github.com/msgpack/msgpack-javascript
* json and base64 encoding only https://stackoverflow.com/a/30698135
* bson `from bson.json_util import dumps, loads`

ascii options:
* pandas build_table_schema https://pandas.pydata.org/pandas-docs/version/0.21.0/generated/pandas.io.json.build_table_schema.html
* datapackage/table-schema https://github.com/frictionlessdata/datapackage-pipelines-pandas-driver#getting-started

### 2021-01-30 13:03:53.446801: clock-in

* fixed plot title latex
* added KamodoAPI class
* overriding models with config
* fixed datetime api example
* serialized time series, fixed default plot
* adding kTest to kamodo.yaml
* made test object have defaults

### 2021-01-21 23:35:17.186812: clock-out

* updated API.dockerfile
* added .dockerignore
* added function-specfic plot resource

### 2021-01-21 23:14:54.363159: clock-in

* added default str json
* added defaults output
* added kamodo-serve
* fixing error msg

### 2021-01-12 16:11:56.285579: clock-out

* checking for reserved names

### 2021-01-12 15:49:29.698018: clock-in

* cleaned up dimensioness latex

### 2020-12-21 13:52:51.879393: clock-out

* dimensionless composition passes

### 2020-12-21 13:32:17.655577: clock-in

* added unitless composition test
* fixed latex for kamodofied functions with no equations
* added arcseconds
* need to make sure kamodo objects remove signature when deleting items

### 2020-12-16 17:51:46.867654: clock-out

* added API.Dockerfile
* set ip for localhost in flask container, antlr
* merging util.py from psi/ensemble
* docker container

 | git merge master |	git rebase master
---- | ---- | ----
Keep changes from master	| --theirs	| --ours
Keep changes from feature |	--ours	| --theirs


### 2020-12-16 16:04:52.924287: clock-in

### 2020-12-16 14:56:58.695307: clock-out

* ccmc tagup
* `docker run -p 5000:5000 asherp/kamodo`
* adding flask dependency, running api on dockerfile startup
* adding dockerfile from nasa branch
* adding hapi

### 2020-12-16 13:10:31.733582: clock-in

* kamodo boolean operations?
* range queries?
* search?
* jupyter widgets - can prototype dashboards

### 2020-12-15 17:27:33.675261: clock-out

* merging test_utils

### 2020-12-15 16:32:25.927633: clock-in

### 2020-12-15 13:29:36.958990: clock-out

* adding coverage badge
* made repr_latex pass
* removed symbolic function
* test_repr_latex removing extra slash
* added decorator dependency
* graphviz - can be used to visualize the user's pipeline

```console
conda install -c conda-forge graphviz xorg-libxrender xorg-libxpm
pip install graphviz
```

### 2020-12-15 11:35:04.884012: clock-in

### 2020-12-14 18:29:33.877095: clock-out

* automated testing
* improved coverage

### 2020-12-14 17:41:49.324815: clock-in: T-35m 

### 2020-12-14 17:01:22.598481: clock-out


### 2020-12-14 16:44:16.293931: clock-in

### 2020-12-14 14:45:50.930880: clock-out

* fixed latex rendering

### 2020-12-14 13:35:34.718198: clock-in

### 2020-12-09 18:56:30.911547: clock-out

* inheriting from UserDict, latex tests
* article on alternatives to dict inheritance  https://treyhunner.com/2019/04/why-you-shouldnt-inherit-from-list-and-dict-in-python/


### 2020-12-09 16:46:32.320646: clock-in

### 2020-12-09 15:02:57.443215: clock-out

* improving coverage
* tests passing

### 2020-12-09 12:56:26.285722: clock-in

### 2020-12-08 16:29:15.942982: clock-out

* test_contains

### 2020-12-08 14:04:35.969497: clock-in

### 2020-12-07 18:07:09.300996: clock-out

* boosting code coverage

### 2020-12-07 15:47:35.229728: clock-in

### 2020-12-07 13:55:31.954661: clock-out

* added test for from_kamodo

### 2020-12-07 13:54:57.942787: clock-in

### 2020-12-07 12:02:40.382749: clock-out

* looking at unicode symbols

### 2020-12-07 11:04:24.226818: clock-in

### 2020-12-04 14:35:27.018180: clock-out

* increased coverage
Generating coverage report:

```bash
(kamodo)$ pytest --cov kamodo.kamodo --cov kamodo.util --cov plotting test_plotting.py test_kamodo.py util.py --cov-report html
```

### 2020-12-04 12:54:18.896202: clock-in

### 2020-12-04 12:48:07.464397: clock-out

* stress testing

### 2020-12-04 12:40:30.271441: clock-in

### 2020-12-03 16:33:17.672964: clock-out

* cleaned up conversion factors as fractions
* algebraic unit composition algebra

### 2020-12-03 15:45:57.247823: clock-in

### 2020-12-03 14:59:25.677055: clock-out


### 2020-12-03 14:31:39.023179: clock-in

### 2020-12-03 13:46:56.103902: clock-out

* adding algebraic unit composition tests
* removed resolve_unit in favor of get_expr_unit

### 2020-12-03 11:32:37.828682: clock-in

### 2020-12-02 17:11:43.336189: clock-out

* fixed bugs in base units
* passing tests

### 2020-12-02 15:09:11.720943: clock-in

### 2020-12-02 13:01:09.866258: clock-out

* isolated unit composition conversion issues

### 2020-12-02 10:52:59.764421: clock-in

### 2020-12-01 17:55:11.661674: clock-out

* resolving argument units

### 2020-12-01 16:29:52.875869: clock-in

### 2020-12-01 15:00:14.542857: clock-out

* bug fixing

### 2020-12-01 12:37:44.119942: clock-in

### 2020-11-30 19:05:54.863344: clock-out

* trying to resolve unit composition bugs

### 2020-11-30 17:00:58.216070: clock-in

### 2020-11-30 12:10:03.081932: clock-out

* finding bugs in unit composition

### 2020-11-30 10:56:13.021112: clock-in

### 2020-11-28 14:51:56.208988: clock-out

* clean up
* changing signature of unit composition

using a more intuitive signature

```python
kamodo['f(x[km],y[cm])[kg]'] = ...
```

### 2020-11-28 11:09:32.470142: clock-in

### 2020-11-27 15:41:15.004368: clock-out

* fixed unit conversion flip

### 2020-11-27 14:57:36.010904: clock-in

### 2020-11-27 14:21:05.568354: clock-out

* fixed composing with multiplied functions

### 2020-11-27 14:02:45.405415: clock-in

### 2020-11-26 14:57:57.717229: clock-out

* all kamodo tests passing

### 2020-11-26 14:08:27.224461: clock-in

### 2020-11-26 11:53:11.236857: clock-out

* raising NameError for bad unit conversion

### 2020-11-26 11:25:57.649820: clock-in

### 2020-11-25 18:57:00.223313: clock-out

* got unit composition to pass tests

### 2020-11-25 17:02:25.523707: clock-in

### 2020-11-25 14:28:39.430228: clock-out

* fixed vectorize composition

### 2020-11-25 13:36:07.998404: clock-in

### 2020-11-25 13:36:05.297272: clock-out: T-1h 


### 2020-11-25 12:19:16.144012: clock-in

### 2020-11-25 11:58:57.636064: clock-out


### 2020-11-25 11:42:44.748499: clock-in

### 2020-11-25 11:38:18.718909: clock-out


### 2020-11-25 10:55:45.291278: clock-in

### 2020-11-24 18:42:53.683721: clock-out

* unit composition

### 2020-11-24 16:51:00.759291: clock-in

### 2020-11-17 17:35:34.486919: clock-out


### 2020-11-17 16:06:38.651579: clock-in

### 2020-11-17 13:46:18.035319: clock-out

* passing functional unit test

### 2020-11-17 11:17:10.446484: clock-in

### 2020-11-16 18:34:07.584293: clock-out

* implementing unit functions

### 2020-11-16 16:59:30.697802: clock-in

### 2020-11-16 15:01:46.527485: clock-out


### 2020-11-16 13:11:21.254349: clock-in

### 2020-11-16 13:05:29.126719: clock-out: T-1h 


### 2020-11-16 11:12:27.592786: clock-in

### 2020-11-15 17:03:30.218928: clock-out


### 2020-11-15 15:17:08.285800: clock-in

### 2020-11-15 13:09:56.154786: clock-out


### 2020-11-15 11:52:34.355935: clock-in

### 2020-11-13 23:16:23.702830: clock-out


### 2020-11-13 22:37:29.395330: clock-in

### 2020-11-13 18:50:51.601791: clock-out


### 2020-11-13 17:01:21.677780: clock-in

### 2020-11-13 11:59:07.207912: clock-out

* overhauling units

### 2020-11-13 11:23:14.433529: clock-in

### 2020-11-12 15:25:13.259993: clock-out


### 2020-11-12 13:53:04.513345: clock-in

### 2020-11-12 11:40:29.694990: clock-out


### 2020-11-12 11:22:56.545479: clock-in

### 2020-11-11 17:42:08.055155: clock-out

* updated convert_to to raise errors

### 2020-11-11 16:46:46.677731: clock-in

### 2020-11-11 16:29:02.695711: clock-out


### 2020-11-11 16:10:38.700105: clock-in

### 2020-11-09 11:08:06.200728: clock-out

* fixing unit bugs

### 2020-11-09 10:00:15.420963: clock-in

* fixing unit conversion bugs

### 2020-11-03 11:17:20.736909: clock-out

* added dynamic function evaluation

### 2020-11-03 09:18:36.269712: clock-in

* radians
* why can't user access constants?

### 2020-10-27 23:26:44.585965: clock-out

* developing evaluate endpoint


`http://127.0.0.1:5000/api/mymodel/evaluate?variable=%27g=(f%2B1)**.5%27&x=[3,4,5]`

plus sign: `%2B`

### 2020-10-27 21:16:42.216480: clock-in

### 2020-10-27 15:30:20.449578: clock-out

* merging tests from Dhruv

### 2020-10-27 13:31:24.216328: clock-in

* code cleanup

### 2020-10-19 18:22:01.985135: clock-out

* all util.py unit tests pass
* spacing

* trying to fix collections warning

```bash
DeprecationWarning: Using or importing the ABCs from 'collections' instead of from 'collections.abc' is deprecated since Python 3.3,and in 3.9 it will stop working
```

### 2020-10-19 17:32:57.246898: clock-in

### 2020-10-14 23:22:57.047235: clock-out

* commenting util.py

### 2020-10-14 21:43:10.943127: clock-in

### 2020-10-14 12:31:50.544849: clock-out

* going through util.py

### 2020-10-14 11:29:55.853990: clock-in

### 2020-10-13 15:52:04.229990: clock-out

* cleaning up unit conversion code

### 2020-10-13 12:10:24.428950: clock-in

### 2020-09-02 16:03:51.164640: clock-out

* how to keep NASA readers and core from conflicting:
	- currently these are separate files so merges should be straight-forward
	- readers are all subclasses of Kamodo, so breaking changes should only be downstream
* modifications to core should be made with hourly to comply with NASA license
* could also rewrite kamodo core as a separate package with its own repo

### 2020-09-02 14:59:41.540200: clock-in

### 2020-08-12 12:54:08.590956: clock-out

* dev meeting

### 2020-08-12 11:59:10.698783: clock-in

### 2020-08-05 12:37:04.934436: clock-out

* dev meeting

### 2020-08-05 12:01:11.230431: clock-in

### 2020-07-29 12:58:25.948624: clock-out

* dev meeting
* modularity
	- make sure readers are independent
	- allow matplotlib without installing plotly

### 2020-07-29 12:02:08.702440: clock-in

### 2020-07-15 13:00:19.299408: clock-out

* dev meeting
* send blurb on cli to darren for gem

### 2020-07-15 12:31:56.828729: clock-in: T-15m 

* developer meeting
### 2020-07-08 12:31:42.478226: clock-out

* developer meeting
* attend GEM/AGU?

### 2020-07-08 11:59:12.669083: clock-in

### 2020-07-08 11:52:18.410732: clock-out


### 2020-07-08 11:50:08.658452: clock-in

### 2020-07-01 12:54:01.716646: clock-out

* developer meeting

### 2020-07-01 12:04:30.950750: clock-in

### 2020-06-24 12:54:16.183808: clock-out

* developer meeting

### 2020-06-24 12:16:33.594954: clock-in

### 2020-06-17 12:13:35.118654: clock-out


### 2020-06-17 12:12:50.788007: clock-in

### 2020-06-10 12:46:57.416636: clock-out

* developer meeting

### 2020-06-10 12:16:22.661881: clock-in

### 2020-06-03 13:01:51.004408: clock-out

* kamodo team meeting

### 2020-06-03 13:01:28.636263: clock-in: T-50m 

* forwarding plot args to plot funcs, works for quiver plots
* found forge tool to generate custom function signatures!

```console
pip install python-forge
```
```python
@forge.sign(
    forge.arg('x'),
    forge.arg('y'),
    forge.arg('opt', default=None),
)
def func(*args, **kwargs):
    # signature becomes: func(x, y, opt=None)
    return (args, kwargs)

assert func(1, 2) == ((), {'x': 1, 'y': 2, 'opt': None})
```

### 2020-05-27 14:38:38.650053: clock-out


### 2020-05-27 14:35:57.387894: clock-in

### 2020-05-27 12:57:54.286201: clock-out

* developer meeting

### 2020-05-27 11:38:16.287492: clock-in

### 2020-05-23 20:54:58.496791: clock-out

* fixed ordering bug in generator function evaluation

### 2020-05-23 20:01:46.123612: clock-in

* cleaning up skew contour carpet plots
* squeezing gridify output, added rvert lvert

### 2020-05-13 15:02:23.437971: clock-out

* got basic api working
* developer meeting
* making `get_defaults` return None for args without defaults
* argument parsing https://flask-restful.readthedocs.io/en/latest/reqparse.html
* got api to return model description 

* to specify curl `-d` options as url query, use `-G` flag

So this:

	curl http://127.0.0.1:8050/api/mymodel -d greeting=goodbye -G

is equivalent to

	http://127.0.0.1:8050/api/mymodel?greeting=goodbye

### 2020-05-13 09:06:37.493882: clock-in

### 2020-04-29 13:42:44.161370: clock-out

* flask server integration, api test working
* PYHC meeting

### 2020-04-29 12:14:17.372197: clock-in

### 2020-04-22 14:16:35.278555: clock-out: T-1h16m 

* More on flask integration from [plotly](https://dash.plotly.com/integrating-dash)


### 2020-04-22 11:56:00.335536: clock-in

### 2020-04-15 13:16:43.205737: clock-out: T-15m 


### 2020-04-15 11:57:50.421409: clock-in

### 2020-04-08 13:01:50.501409: clock-out

* meeting with developers

### 2020-04-08 12:18:16.752330: clock-in

### 2020-04-01 13:52:05.021374: clock-out

* read through [flask app tutorial](https://github.com/toddbirchard/plotlydash-flask-tutorial)
* ran with `python wsgi.py `

## Kamodo meeting

pandas time interpolation:

```python
def time_interpolation(df, t):
	# combine original time index with new times
	df_ = df.reindex(df.index.union(t))
	# apply pandas' interpolation method to fill in new data
	df_interpolated = df_.interpolate(method='time')
	# return only values at selected times
	result = df_interpolated.reindex(t)
	return result
```

plans for May:
* gui working for summer schools
* include field line tracing
* include services
* choose a name for kamodo network

### 2020-04-01 12:08:40.151618: clock-in

### 2020-03-25 14:02:55.608031: clock-out

## kamodo meeting
* set deadlines for gui, april->may
* need a function that converts rho(x,y,z) -> rho(xvec)
* [dash-flask app tutorial](https://hackersandslackers.com/plotly-dash-with-flask/)
* tried running flask_restful with Dash, got `'Dash' object has no attribute 'handle_exception'`

### 2020-03-25 12:30:23.986927: clock-in

### 2020-03-25 12:20:20.625681: clock-out


### 2020-03-25 12:04:20.154862: clock-in

### 2020-03-18 21:37:24.225992: clock-out: T-5h 


### 2020-03-18 16:26:22.789889: clock-in

### 2020-03-18 13:03:13.421786: clock-out

* looking at flask rest api https://flask-restful.readthedocs.io/en/latest/quickstart.html#full-example

## developer meeting
* sscweb is positions also extrapolated into the future
* cdaweb is positions and data

### 2020-03-18 11:31:13.223644: clock-in

### 2020-03-11 20:25:31.313266: clock-out

* developer meeting

### 2020-03-11 20:25:18.435898: clock-in: T-45m 

### 2020-03-05 00:02:00.846556: clock-out

* prototyping mas

### 2020-03-04 22:01:13.683543: clock-in: T-30m 

### 2020-03-04 13:12:38.209902: clock-out

## developer meeting
* put website url in github description
* pyHC standards grading

https://github.com/heliophysicsPy/heliophysicsPy.github.io/blob/master/_pyhc_projects/pyhc_project_grading_guidelines.md

### 2020-03-04 11:52:51.855025: clock-in

### 2020-02-25 15:49:05.616947: clock-out

* addressing Liang's suggestions
* fixed deprecation warning from sympy>=1.5

### 2020-02-25 14:37:23.285614: clock-in

* check out partial functions
### 2020-02-19 13:03:32.424355: clock-out

* developer meeting

### 2020-02-19 12:22:27.823834: clock-in

### 2020-02-16 17:09:14.266657: clock-out: T-56h 

* submitted several feature issues

### 2020-02-14 09:56:13.530302: clock-in

### 2020-02-13 10:39:58.363603: clock-out

* iSWAT-COSPAR sessions
* end-to-end solutions
* community involvement
* visibility
* understanding interpolators

### 2020-02-13 09:09:49.084779: clock-in

### 2020-02-13 09:09:44.638954: clock-out: T-20h 


### 2020-02-12 09:37:08.349586: clock-in: T-30m 

### 2020-02-10 12:05:07.684918: clock-out

* fixed cli bug that prevented multiple plots from being saved

### 2020-02-10 12:03:49.344691: clock-in: T-1h 

### 2020-02-09 22:22:51.749709: clock-out

* gui and cli release
* fixed continuous reload bug

### 2020-02-09 20:13:13.525126: clock-in

### 2020-02-09 11:07:16.234918: clock-out


### 2020-02-09 10:30:57.198701: clock-in

### 2020-02-08 19:06:04.754325: clock-out

* gui improvements

### 2020-02-08 17:41:35.076690: clock-in

### 2020-02-08 15:54:29.107857: clock-out

* got reload config to work\!

### 2020-02-08 15:17:25.461178: clock-in

### 2020-02-08 14:26:00.479448: clock-out

* tried getting fully dynamic dash callbacks to work

### 2020-02-08 12:40:38.991214: clock-in

### 2020-02-07 19:58:47.600209: clock-out

* got interactiv configuration

### 2020-02-07 18:28:09.035029: clock-in

### 2020-02-05 18:28:53.256342: clock-out


### 2020-02-05 16:56:46.743551: clock-in

### 2020-02-05 16:50:08.675833: clock-out

* testing stateful storage update

### 2020-02-05 16:22:00.871936: clock-in

### 2020-02-05 14:14:54.356827: clock-out

* got clientside subplots to render
* meeting for iSWAT-COSPAR
* pushed code into NASA master
* need to update pypi version
* think about kamodo api
* docker container!

### 2020-02-05 11:23:08.377881: clock-in

### 2020-02-04 14:59:50.123294: clock-out

* got gui to load separate models and parameters

### 2020-02-04 13:22:32.543080: clock-in

### 2020-02-04 11:59:54.684191: clock-out

* reading up on dcc.store and clientside_callback

### 2020-02-04 10:39:40.567881: clock-in

### 2020-02-03 16:29:29.417205: clock-out

* added parameter checkboxes

### 2020-02-03 15:49:51.793947: clock-in

### 2020-02-03 12:36:08.959116: clock-out

* rendering equations through katex

### 2020-02-03 10:22:19.591903: clock-in

### 2020-01-31 19:35:30.915089: clock-out

* got range slider to work

### 2020-01-31 18:37:19.539544: clock-in

### 2020-01-31 17:56:33.727653: clock-out


### 2020-01-31 17:34:13.290486: clock-in

### 2020-01-31 17:19:16.956235: clock-out


### 2020-01-31 17:02:15.856951: clock-in

### 2020-01-31 16:52:07.773236: clock-out


### 2020-01-31 16:06:35.834953: clock-in

### 2020-01-31 15:11:15.638982: clock-out


### 2020-01-31 14:49:48.788349: clock-in

### 2020-01-31 13:27:55.782459: clock-out

* packaging pysatKamodo

### 2020-01-31 12:37:50.196753: clock-in

### 2020-01-31 11:19:55.778624: clock-out

* gui generating callbacks after layout is set

### 2020-01-31 10:35:50.687658: clock-in

### 2020-01-29 13:18:25.114169: clock-out

* meeting with Kamodo team for iSWAT-COSPAR prep

### 2020-01-29 11:59:08.216757: clock-in

* merging hourly.yaml
### 2020-01-29 11:19:29.007340: clock-out

* added link to NASA CCMC site
* cleaned up documentation site
* cleaning up docs

### 2020-01-29 09:50:29.055214: clock-in: T-20m 

### 2020-01-28 13:39:50.454679: clock-out

* answering support email

### 2020-01-28 13:30:23.612051: clock-in

### 2020-01-22 15:09:42.523706: clock-out


### 2020-01-22 15:09:36.423725: clock-in: T-40m 

* adding separate tabs for each model

### 2020-01-22 14:19:44.506406: clock-out

* working on gui layout

### 2020-01-22 12:13:09.639567: clock-in

### 2020-01-21 17:53:12.595685: clock-out

* added dynamic line plots to gui

### 2020-01-21 15:28:20.175086: clock-in

### 2020-01-21 13:37:38.575443: clock-out

* added composition to cli
* made compose use keyword arguments
* added compose function for multiple kamodo objects

### 2020-01-21 11:10:26.570097: clock-in

### 2020-01-20 15:23:39.237942: clock-out

* adding multiple models to cli
* setting up kamodo.yaml overrides
* Answered Lutz's issue

### 2020-01-20 11:21:44.788233: clock-in

### 2020-01-15 13:11:48.588900: clock-out

* testing hourly commit
* addressing issue from Lutz
* send agenda for meeting

### 2020-01-15 11:45:55.727665: clock-in

### 2019-12-20 13:50:20.467183: clock-out
* working on cli
* added ability to call kamodo from any work directory containing config.yaml
* added embedable plots: `model.plot_conf.output_type=div` saves the div to the file
* have markdown-include point to the div, so you can embed in your own docs!

### 2019-12-20 11:18:35.468801: clock-in

### 2019-12-19 12:17:51.613183: clock-out
* adding config file description to docs
* Looking at `Config search path`. 
* hydra plugin configs are found automatically once they are installed
* how do we use the cwd to configure? https://github.com/facebookresearch/hydra/issues/274
* docusaurus looks interesting

### 2019-12-19 11:26:13.027723: clock-in

### 2019-12-09 13:53:18.142633: clock-out
* forgot to include cli notebook

### 2019-12-09 13:52:30.292970: clock-in

### 2019-12-09 13:50:43.574951: clock-out
* working on cli

### 2019-12-09 10:05:45.828781: clock-in

### 2019-12-05 21:55:15.506661: clock-out
* looking at Y-combinator for recursive anonymous functions

### 2019-12-05 21:54:44.630995: clock-in: T-90m

### 2019-11-27 12:42:29.395096: clock-out
* fixing cdf arrays

### 2019-11-27 12:06:51.013991: clock-in

### 2019-11-22 09:57:46.571462: clock-out

* regex matching https://stackoverflow.com/questions/1687620/regex-match-everything-but-specific-pattern

### 2019-11-22 09:09:13.743347: clock-in

### 2019-11-21 12:09:12.103191: clock-out

### 2019-11-21 11:01:35.147547: clock-in

### 2019-11-21 10:27:47.314091: clock-out
* cdflib: switching to multiindex for all dependencies

### 2019-11-21 09:50:46.684607: clock-in

### 2019-11-20 16:27:17.501485: clock-out
* moved docs/notebooks/kameleon/kameleon_gateway.py into kamodo/readers
* pushed recent work
* created pull request

### 2019-11-20 15:30:59.817396: clock-in

### 2019-11-20 12:42:32.541944: clock-out

* on forwarding defaults: consider leveraging a function's .data during composition.
this would allow each downstream function to have automatic defaults!
* need to push these changes

### 2019-11-20 12:06:16.296442: clock-in

### 2019-11-20 11:58:22.508485: clock-out
* Kamodofied cdflib!

### 2019-11-20 09:35:49.895291: clock-in

### 2019-11-13 09:40:03.974566: clock-out

### 2019-11-13 08:58:52.993108: clock-in

### 2019-11-12 20:37:52.561965: clock-out

### 2019-11-12 19:17:10.399952: clock-in

### 2019-11-12 18:55:01.500196: clock-out
* command line

### 2019-11-12 18:37:46.018928: clock-in

### 2019-11-11 10:20:48.198321: clock-out
* set up command-line plotting

### 2019-11-11 09:35:53.331821: clock-in

### 2019-11-08 16:51:57.754553: clock-out
* begin work on command line interface
* trying facebook's hydra cli architecture
* `pip install hydra-core --upgrade`

### 2019-11-08 15:53:02.859151: clock-in

### 2019-10-18 16:47:23.366813: clock-out
* looking at inverse mapping
* Kamodofied pytiegcm
* need to finish gridifying inverse mapping
* consider adding indexing option to gridify

### 2019-10-18 11:58:47.333047: clock-in

### 2019-10-17 17:54:11.880758: clock-out
* kamodofying pyTIEGCM

### 2019-10-17 17:34:05.273266: clock-in

### 2019-10-17 15:54:57.284128: clock-out
* Kamodofied pyTIEGCM

### 2019-10-17 13:20:49.585114: clock-in

### 2019-09-30 12:34:55.407880: clock-out: added kamodofied kameleon example
* Kameleon-kamodo bridge development
* Added kamodofied kameleon object

### 2019-09-30 10:00:33.528255: clock-in

### 2019-09-11 13:32:56.778768: clock-out
* Created Fieldline Tutorial
* made griddify return in `xy` indexing to work with map-to-plane
* added scatter plot to available plot_types
* Finished kamodofying_models tutorial
* Need to check if plotting map-to-plane works for each axis

### 2019-09-11 08:19:33.545586: clock-in

### 2019-09-10 14:49:49.344817: clock-out
* fixed cone colors in plotting

### 2019-09-10 11:39:05.825143: clock-in

### 2019-09-10 10:43:05.346628: clock-out
* removing nans from solver output in favor of MultiIndex seeds

### 2019-09-10 09:55:34.659931: clock-in

### 2019-09-09 13:43:18.711955: clock-out
* Added pandas i/o for 3d line and vector plots

### 2019-09-09 11:07:35.809509: clock-in

### 2019-09-09 10:52:08.229479: clock-out
* Added pointlike decorator

### 2019-09-09 09:37:01.946111: clock-in

### 2019-09-06 15:26:26.921477: clock-out
* Looking into LFM wrapper
* https://wiki.ucar.edu/display/LTR/pyLTR seems to have been written for python 2

### 2019-09-06 15:20:58.638859: clock-in

### 2019-09-05 17:04:36.774012: clock-out
* solver decorator
* dipole field test
* stopping integration at boundary
* can choose resolution of knots

### 2019-09-05 11:09:34.195206: clock-in

### 2019-09-04 15:29:02.593470: clock-out
* got fieldline tracer working (ivp solver)

### 2019-09-04 14:47:48.601879: clock-in

### 2019-09-04 10:57:19.685814: clock-out

### 2019-09-04 10:53:23.666033: clock-in

### 2019-09-04 10:00:42.819821: clock-out
* looking at complex parameters for streamlines

### 2019-09-04 09:42:08.493375: clock-in

### 2019-09-03 18:33:35.737108: clock-out
* working on streamlines

### 2019-09-03 16:44:51.693606: clock-in

### 2019-09-03 14:09:22.239226: clock-out: T-6m
* Deduct 6m
* Handled pandas output for plotting 3d vector fields
* Fixing integration symbol for solver
* Fixed griddable vector fields

### 2019-09-03 13:07:54.277159: clock-in

### 2019-08-30 10:49:09.145324: clock-out

* Issue when calling util.parse_latex:

> ImportError: LaTeX parsing requires the antlr4 python package, provided by pip (antlr4-python2-runtime or antlr4-python3-runtime) or conda (antlr-python-runtime)

* reconsider `antlr4` dependency

### 2019-08-30 10:47:31.579538: clock-in

### 2019-08-28 16:30:55.501447: clock-out: added gridify decorator
* Expanding kamodofication tutorial to support more variables
* Looking at Numpy's generalized universal function API - would formalize our mapping to plotting routines
* Add example of point interpolation for trajectory

### 2019-08-28 10:24:56.645799: clock-in

### 2019-08-16 16:27:22.801411: clock-out: cleaned up imports, added Kamodofication example, bug fixes
* testing install without psutil
* creating conda package
* cleaned up imports
* added click dependency
* updated pip

### 2019-08-16 14:25:59.427481: clock-in

### 2019-08-14 16:18:12.261596: clock-out
* finishing kamodofied models example

* Had issues installing locally with `pip install .` Need to use `pip install -e .` instead.

### 2019-08-14 10:37:19.291831: clock-in

### 2019-08-12 12:14:17.649049: clock-out
* Adding example notebook on kamodofication

### 2019-08-12 10:27:35.850505: clock-in

### 2019-07-24 16:44:02.434437: clock-out
* Moving code into new repo
* Creating new kamodo-user environment from clean miniconda

### 2019-07-24 14:33:41.015853: clock-in
<|MERGE_RESOLUTION|>--- conflicted
+++ resolved
@@ -1,13 +1,4 @@
-<<<<<<< HEAD
-
-### 2022-02-10 19:03:05.835344: clock-out
-
-* removed partial keys from arg_units
-* cleaning up partial latex_repr
-
-### 2022-02-10 18:21:18.161891: clock-in: T-10m 
-
-=======
+
 * bugfix addressing
 * merging latest master
 * merge fixes
@@ -30,7 +21,6 @@
 * removing commandline interface from docs for now
 * cleaning up install instructions
 * removing extraneous notebooks
->>>>>>> f6d149c6
 
 ### 2022-02-15 15:27:12.479478: clock-out
 
@@ -39,6 +29,15 @@
 ### 2022-02-15 15:17:52.867347: clock-in
 
 * removing print statements
+
+
+### 2022-02-10 19:03:05.835344: clock-out
+
+* removed partial keys from arg_units
+* cleaning up partial latex_repr
+
+### 2022-02-10 18:21:18.161891: clock-in: T-10m 
+
 
 ### 2022-02-04 19:25:01.075400: clock-out
 
