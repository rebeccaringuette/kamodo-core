--- conflicted
+++ resolved
@@ -1,4 +1,3 @@
-<<<<<<< HEAD
 
 ### 2022-05-03 11:30:08.537706: clock-in
 
@@ -13,10 +12,11 @@
 * building capnproto container on Apple M1
 
 ### 2022-04-26 12:00:09.214243: clock-in: T-10m 
-=======
+
 * allow calling from main
 * pytest rpc instructions
 * avoid infinite test loop
+
 ### 2022-04-29 20:02:40.764882: clock-out: T-5m 
 
 * added selfsigned cert generator
@@ -29,9 +29,9 @@
 * threaded rpc test
 
 ### 2022-04-29 10:20:53.553604: clock-in: T-40m 
->>>>>>> 687d569f
 
 * moved CONTRIBUTING
+
 ### 2022-04-25 13:35:39.845399: clock-out
 
 * fixed bug in compose
