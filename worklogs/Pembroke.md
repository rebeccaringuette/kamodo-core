<<<<<<< HEAD
* fixing test
* corrected test_preserve_repr_latex
* modified test slightly to validate preservation of latex repr
=======
* integrated comments from Lutz, Rebecca
* updated code locations
* kameleon
* unable to find a doi for pint
* kameleon citations
* fixing api doc spacing, added point testing in FieldIntegration notebook
* improved documentation for gridify, partial
* cleaned up expression for normalization operator
* clearing cell output
* full docstrings for kamodo api, plotting, kamodofy
* docstrings
* docstring improvements
* install kaleido
* addressing issue
* fixed broken link, expanded syntax docs
* clarifying use of lambda functions
* fixed units in example
* adding test for multi-variable 3d plotting
* fixed reordering
* adding test for multi 1d plotting
* adding test for unmodified partial metadata
* bugfix addressing
* merging latest master
* merge fixes
* merged from master
* added latex check for dimensionless args
* fixing unit test for mixture of dimensionless args
* added test for lhs unit parsing
* refining test to validate lambdified function

### 2022-03-01 15:24:17.816542: clock-out

* added contributing to documentation
* added contributing

### 2022-03-01 14:38:42.849325: clock-in

* matching requirements for setup.cfg
* how to run unit tests
* cleaning up missing docstrings for plot and figure, removed extraneous images
* removing commandline interface from docs for now
* cleaning up install instructions
* removing extraneous notebooks

### 2022-02-15 15:27:12.479478: clock-out

* bug reports

### 2022-02-15 15:17:52.867347: clock-in

* removing print statements


### 2022-02-10 19:03:05.835344: clock-out

* removed partial keys from arg_units
* cleaning up partial latex_repr

### 2022-02-10 18:21:18.161891: clock-in: T-10m 


### 2022-02-04 19:25:01.075400: clock-out

* added api documentation
* executing notebooks on deploy
* fixed field line plotting, added mkdocs preamble so notebooks run from correct directory

### 2022-02-04 17:29:50.152266: clock-in

>>>>>>> 1c5dd330
* test for two defaults, one arg
* test default inheritance for more than two arguments
* str format
* integrating comments from rringuette

### 2021-10-29 12:29:28.465940: clock-out

* linking to correct weirstrass image
* adding Weierstrass notebook and example image
* added weierstrass example

### 2021-10-29 11:01:19.323873: clock-in

### 2021-10-18 12:25:10.516747: clock-out

* fixed Acknowledgements
* Acknowledgements

### 2021-10-18 12:09:53.776365: clock-in

* remove test pypi publish

### 2021-10-15 13:47:48.023255: clock-out

* removing py36 build
* could not determine root cause of this py36 error:
    `TypeError: int() argument must be a string, a bytes-like object or a number, not '_NoValueType'` 
    may have something to do with numpy global state https://github.com/Almenon/AREPL-vscode/issues/404
* py36 test environment
* working python 3.6 building bug - installing in editable mode does not work

### 2021-10-15 11:21:29.506353: clock-in: T-10m 

### 2021-10-14 19:35:21.617435: clock-out


### 2021-10-14 19:30:02.218687: clock-in

### 2021-10-14 18:30:01.902263: clock-out

* kamodo-test service

### 2021-10-14 18:00:20.395342: clock-in

### 2021-10-14 13:02:46.158203: clock-out

* kamodo-test

### 2021-10-14 12:52:31.243726: clock-in

### 2021-10-14 12:52:04.034329: clock-out

* api discussion
* added reference for vefi
* fixed comma
* added derived variable

### 2021-10-14 11:21:39.891800: clock-in: T-25m 


### 2021-10-11 17:55:37.837042: clock-out

* adding reference for cnofs

### 2021-10-11 17:52:22.242469: clock-in: T-9m 

### 2021-10-11 17:42:29.428134: clock-out

* test svg
* moved to figures section
* affiliations
* add citation for function 
```python
kcnofs.B_up.meta['citation']
```
above command returns:

de La Beaujardière, O., et al. (2004), C/NOFS: A mission to forecast scintillations, J. Atmos. Sol. Terr. Phys., 66, 1573–1591, doi:10.1016/j.jastp.2004.07.030.\nPfaff, R., et al. (2010), Observations of DC electric fields in the low‐latitude ionosphere and their variations with local time, longitude, and plasma density during extreme solar minimum, J. Geophys. Res., 115, A12324, doi:10.1029/2010JA016023.


### 2021-10-11 16:43:53.143067: clock-in

### 2021-10-11 13:16:56.904493: clock-out

* png instead
* added usage and cnofs figure

Consider requiring kaleido and plotly >= 4.9 https://github.com/plotly/Kaleido/issues/41#issuecomment-694443199

```python
pio.write_image(fig, "cnofs_B_up.svg", engine="kaleido")
```

### 2021-10-11 11:21:53.722974: clock-in

* changing affiliation
* adding github paper workflow

### 2021-10-13 14:43:01.333666: clock-out

* incremental versioning

1. setup.cfg keeps looking for numpy when calling kamodo.version in `__init__`
1. put the version in a `versioning` subfolder
1. added issue for incremental devs https://github.com/twisted/incremental/issues/76

* clean up, adding jupytext to dockerfile

### 2021-10-13 11:48:03.288293: clock-in

* pypi publish test

### 2021-10-09 19:16:09.790921: clock-out

* grpc exploration
* grpc tutorial
* looking for numpy grpc interfaces:
* simple example of image passing https://github.com/zabir-nabil/simple-gRPC/tree/master/grpc
* https://github.com/telamonian/numpy-protobuf
* https://pypi.org/project/numproto/#history https://github.com/josteinbf/numproto
* https://www.tensorflow.org/tfx/serving/serving_advanced
* https://stackoverflow.com/questions/62171037/grpc-python-sending-image-meta-data

### 2021-10-09 18:23:45.904202: clock-in

### 2021-10-08 15:37:37.144349: clock-out

* added partial function decorator
* `Kamodo.plot` tightly coupled to Kamodo object, making it difficult to functionalize. `Kamodo.figure` and `Kamodo.evalute` would need to be factored out.
* attempting to add `partial` keyword to `kamodo.plot`, which passes to `kamodo.figure`
* `kamodo.from_kamodo` does not actually copy!

### 2021-10-08 12:36:27.275094: clock-in

* check for div output_type

* remoded ccmc dockerfiles

### 2021-09-24 14:12:46.469270: clock-out

* passing tests - need to authorize codecov

### 2021-09-24 13:55:58.164523: clock-in

### 2021-09-24 13:37:21.659352: clock-out

* renaming to kamodo

### 2021-09-24 13:21:44.566007: clock-in

### 2021-09-24 10:46:10.938434: clock-out

* paper update
* added Vagrantfile from Ross

### 2021-09-24 10:37:03.262012: clock-in

* pushing 1.0.11
* pushing 1.0.10
* removing newline from package find
* actually add kamodo_core change
* updating paths to kamodo_core
* fixing deps
* setting up module again
* pushing version
* testing pypi install
### 2021-09-23 10:53:57.038218: clock-out

* pushing version `1.0.3` - seems like git repo has to match version!
* added manifest, trying `1.0.2`

```sh
python -m build
twine upload --repository testpypi dist/*1.0.2*
pip install -i https://test.pypi.org/simple/ kamodo-core==1.0.2
```

### 2021-09-23 10:14:40.240258: clock-in

### 2021-09-22 23:32:46.363155: clock-out

* still missing files in uploaded distribution. need to review https://setuptools.pypa.io/en/latest/userguide/package_discovery.html
* uploading

```sh
pip install --upgrade build #install builder
python -m build # from base of repo
pip install --upgrade twine # install twine
twine upload --repository testpypi dist/*1.0.1* # upload to test 
pip install -i https://test.pypi.org/simple/ kamodo-core==1.0.1 --no-deps # install without dependencies which may be missing from test.pypi
```

* pypi may not have namespace support https://discuss.python.org/t/namespace-support-in-pypi/1609/4
* how does aws do this?

### 2021-09-22 22:58:14.378042: clock-in: T-14m 

### 2021-09-22 22:04:31.016242: clock-out

* cleaning up docs
* versioning
* repackaging

### 2021-09-22 21:45:51.945738: clock-in

### 2021-09-22 16:40:33.893753: clock-out

* repackaging core
* another article on namespacing packages https://pawamoy.github.io/posts/plugins-as-python-native-namespace-packages/
* Trying to recreate the following `__int__.py` functionality when their's multiple packages that use the same namespace.

```python
import os, sys; sys.path.append(os.path.dirname(os.path.realpath(__file__)))
from kamodo.kamodo import *
from kamodo.util import *
```

### 2021-09-22 14:15:02.796860: clock-in

### 2021-09-21 12:48:14.222004: clock-out

* comparing with kamodo-core, both have psi/ensemble branch
* the goal is to remove readers from kamodo-core and remove kamodo from ccmc. Need to make sure we're not losing any work

```sh
git remote add kamodo_core git@github.com:ensemblegov/kamodo-core.git
git fetch kamodo_core master:core_master # fetches master from kamodo_core and names it core_master branch
git diff core_master # compare master to core_master
```

* looking at packaging namespace packages https://packaging.python.org/guides/packaging-namespace-packages/
* a good blog post on py3.3+ namespace packaging https://newbedev.com/is-init-py-not-required-for-packages-in-python-3-3

### 2021-09-21 10:43:18.710093: clock-in: T-10m 

### 2021-09-20 17:41:43.068643: clock-out


### 2021-09-20 16:54:31.143729: clock-in

### 2021-09-20 11:50:02.590611: clock-out

* about section, created worklogs

### 2021-09-20 11:40:58.884429: clock-in

### 2021-06-21 16:18:17.807491: clock-out

* installing kamodo in editable mode
* building from source

### 2021-06-23 11:56:51.629840: clock-out


### 2021-06-23 11:01:39.298459: clock-in

### 2021-06-22 17:47:05.431045: clock-out

* moving animations into plot method

### 2021-06-22 16:30:22.893968: clock-in

### 2021-06-21 16:18:17.807491: clock-out

* using squeeze flag
* fixed test affected by size_threshold

### 2021-06-21 15:46:45.787242: clock-in

### 2021-06-21 13:55:39.710580: clock-out

* sped up animations

### 2021-06-21 13:13:21.460428: clock-in

### 2021-06-21 11:59:53.993441: clock-out

* adding animations - full_figure_for_development takes a long time to run. need a workaround

### 2021-06-21 11:35:38.562849: clock-in

### 2021-06-18 15:36:29.661450: clock-out

* got 3d animation working

### 2021-06-18 14:52:28.603029: clock-in

### 2021-06-18 11:22:00.529644: clock-out

* animating 2d parametric plots

### 2021-06-18 10:41:46.096653: clock-in

### 2021-06-17 16:35:09.484743: clock-out

* autoranged frames for 2d plots
* `pip install kaleido` needed to get frame layouts

### 2021-06-17 15:12:28.301751: clock-in

### 2021-06-17 12:34:51.152273: clock-out

* got animations working

### 2021-06-17 12:07:27.656044: clock-in

### 2021-06-16 16:09:33.197304: clock-out

* working on animations

### 2021-06-16 14:45:42.337094: clock-in

### 2021-06-16 12:16:27.943176: clock-out

* partial generators

### 2021-06-16 11:19:26.928668: clock-in

### 2021-06-15 19:42:28.601429: clock-out

* partial decorator passes functionality tests

### 2021-06-15 18:20:52.771686: clock-in

### 2021-06-15 14:39:28.250605: clock-out

* working on partial decorator

### 2021-06-15 13:19:46.744384: clock-in

### 2021-06-15 12:45:11.749450: clock-out

* problems with functools.partial decorator
Here is a problem with our curry operator is that we have to unpack all the arguments in order to evaluate

```python
@curry
def f(x=1,y=2,z=3):
    return x+y+z
```

`f(1)` returns a function of `y` instead of `y,z`, but that's how `currying` is [supposed to work](https://en.wikipedia.org/wiki/Currying).

To return a function of two variables, we are back to partials. It seems that these are separate decorators.


### 2021-06-15 12:43:53.208925: clock-in: T-41m 


### 2021-06-14 20:23:51.337807: clock-out


### currying decorator - kwargs

What we want is a decorator that returns a stateless function with a new signature like this:

```python
@curry
def f(x, y, z):
    return x + y + z

g = f(2)(3)

assert g(1) == 1 + 2 + 3
```



Normal python functions have `args` and `kwargs`:

* `args` are required
* `kwargs` are defaults

So one way to achieve the above behavior is to convert `args` into `kwargs`. `g(1)` would be equivalent to:

```python
g = lambda z, x=2, y=3: f(x, y, z)
g(1)
```

The problem is - what do we do with the original function defaults.


```python
@curry
def f(z=3, y=2, x=1):
    return x + y + z

f(1) == g(1)
```
Now currying has no effect. Recall why we are currying in the first place: we want to fix the values of a function so that we can evaluate it over a subset of the original arguments. If we already have defaults, do we really need to curry? We could have our curry operator eliminate the defaults? Or we could have the defaults pass through:

```python
g = curry(f)
assert g()()() == f()
```

This way we aren't losing any information from the original function, but are still allowing it to be called with single arguments.

```python
assert g()(1)() == f(y=1)
```

### 2021-06-14 19:31:40.201422: clock-in

### 2021-06-14 14:02:26.824598: clock-out


### 2021-06-14 13:46:07.459008: clock-in

### 2021-06-11 17:43:46.767514: clock-out

* trying out decorator curry

### 2021-06-11 16:05:44.670016: clock-in

### 2021-06-09 18:59:32.741722: clock-out


### 2021-06-09 18:45:08.502957: clock-in

### 2021-06-09 18:44:17.665337: clock-out: T-2h 

* added currying decorator
* [currying](https://www.python-course.eu/currying_in_python.php) in python.

### 2021-06-09 13:42:15.184948: clock-in: T-15m 

### 2021-06-09 10:02:25.693985: clock-out


### 2021-06-09 09:40:25.698556: clock-in

### 2021-06-08 19:33:26.008122: clock-out: T-10m 


### 2021-06-08 19:07:36.489347: clock-in

### 2021-06-08 18:07:48.196354: clock-out


### 2021-06-08 17:58:03.342088: clock-in

### 2021-06-08 17:33:41.236397: clock-out


### 2021-06-08 16:47:15.520867: clock-in

### 2021-06-07 19:18:28.125536: clock-out

* geneartor input type

### 2021-06-07 18:31:58.228494: clock-in

### 2021-06-02 14:52:38.570656: clock-out

* fixed bugs in plotting

### 2021-06-02 13:50:08.304688: clock-in

### 2021-06-02 10:00:40.767448: clock-out

* fixing plot bugs
* there is bug in equation rendering where Kamodo.to_latex returns the function's expression rather than the symbol used in registration.

### 2021-06-02 08:21:21.610958: clock-in

### 2021-06-01 19:41:20.602808: clock-out


### 2021-06-01 17:11:13.591391: clock-in

### 2021-06-01 13:52:37.320039: clock-out

* fixing plot key bugs

### 2021-06-01 12:48:58.347646: clock-in

### 2021-05-27 13:10:05.047450: clock-out

* looking at generator arguments

### 2021-05-27 12:40:51.097172: clock-in

### 2021-05-26 12:25:41.791573: clock-out

* issues with slice generation returning empty plot

### 2021-05-26 12:21:26.381522: clock-in

### 2021-05-25 19:47:12.438128: clock-out

* fixing pd.datetime deprecration warning

### 2021-05-25 19:39:05.600086: clock-in: T-20m 

### 2021-05-25 17:39:20.981299: clock-out

* made contour time slider

### 2021-05-25 17:31:43.349647: clock-in: T-30m 

### 2021-05-25 16:42:14.594993: clock-out


### 2021-05-25 15:48:09.688171: clock-in

### 2021-05-25 12:52:45.366801: clock-out

* flattening arg shapes in preparation for 4d

### 2021-05-25 12:09:08.836291: clock-in

### 2021-05-24 18:02:15.095789: clock-out

* refactored and added squeeze kwarg to gridify
* refactoring `@gridify` to use forge
* something to keep in mind when using forge:

```
.. warning::

    When supplying previously-created parameters to :func:`~forge.sign`,
    those parameters will be ordered by their creation order.

    This is because Python implementations prior to ``3.7`` don't
    guarantee the ordering of keyword-arguments.

    Therefore, it is recommended that when supplying pre-created
    parameters to :func:`~forge.sign`, you supply them as positional
    arguments:


    .. testcode::

        import forge

        param_b = forge.arg('b')
        param_a = forge.arg('a')

        @forge.sign(a=param_a, b=param_b)
        def func1(**kwargs):
            pass

        @forge.sign(param_a, param_b)
        def func2(**kwargs):
            pass

        assert forge.repr_callable(func1) == 'func1(b, a)'
        assert forge.repr_callable(func2) == 'func2(a, b)'

```


### 2021-05-24 16:55:07.640148: clock-in

* differential equations could be written as function decorators applied to boundary conditions.
* boundary conditions are functions over the simulation domain boundary with nans everywhere else.
* solutions are returned as functions over the independent variables. 

### 2021-05-21 16:47:38.435955: clock-out

* cleaned up plot key generation

### 2021-05-21 15:24:12.011043: clock-in

### 2021-05-21 13:07:05.626110: clock-out

* simplifying plot key generation

### 2021-05-21 11:12:40.628676: clock-in

look at jupyter book for publication https://jupyterbook.org/intro.html

### 2021-03-31 14:02:27.533428: clock-out

* registered image plot type

### 2021-03-31 13:02:51.467590: clock-in

* made kamodo unit system the default for conversion

### 2021-03-30 18:45:14.238802: clock-out

* working on functional images
* added angular frequency units

### 2021-03-30 16:16:32.599994: clock-in

### 2021-03-30 13:39:42.776447: clock-out


### 2021-03-30 12:21:01.381129: clock-in

### 2021-03-30 12:01:37.303279: clock-out


### 2021-03-30 11:11:21.672511: clock-in

### 2021-03-29 18:59:34.366365: clock-out

* adding plasmapy kamodofication bug test
* fixed bug in parse_expr locals
* fixed bug with Newton symbol clash

### 2021-03-29 17:01:31.209600: clock-in

### 2021-03-29 16:03:16.457691: clock-out

* getting function has no attribute subs with N - need to check against `_clash` list

### 2021-03-29 15:47:37.025035: clock-in

### 2021-03-29 12:04:33.031396: clock-out

* looking at images

### 2021-03-29 11:16:58.877386: clock-in

### 2021-03-27 14:11:10.779236: clock-out

* fixed example signature
* fixed workflow
* fixed bug in get_dimensions preventing certain unit conversions

### 2021-03-27 13:06:31.717147: clock-in

### 2021-03-27 12:52:56.983449: clock-out


### 2021-03-27 12:24:11.426813: clock-in

### 2021-03-27 11:58:55.516981: clock-out

* test of pascals failing
* fixed to_latex rendering

### 2021-03-27 10:42:18.972386: clock-in

### 2021-03-27 10:34:30.659703: clock-out: T-10m 

* cleariving cells
* fixed to-html
* adding notebooks list
* adding Visualization notebook to workflow

### 2021-03-27 09:32:23.833239: clock-in

### 2021-03-24 22:34:04.374828: clock-out

* fixed multi argument unit composition

### 2021-03-24 22:23:10.086953: clock-in

### 2021-03-24 21:42:25.386116: clock-out

* unify expr args not in same order as free_symbols
* `pytest test_kamodo.py::test_multi_arg_units`

### 2021-03-24 20:42:24.019445: clock-in

### 2021-03-24 18:52:07.659737: clock-out

* added test for multi argument unit composition

### 2021-03-24 18:51:37.128420: clock-in


```python
from sympy.abc import _clash
{'C': C,
 'O': O,
 'Q': Q,
 'N': N,
 'I': I,
 'E': E,
 'S': S,
 'beta': beta,
 'zeta': zeta,
 'gamma': gamma,
 'pi': pi}
```

### 2021-03-15 10:00:09.146598: clock-out


### 2021-03-15 09:59:36.883356: clock-in

### 2021-03-10 16:01:04.687207: clock-out

* adding citations
* pinning sympy for tests

### 2021-03-10 14:56:13.114546: clock-in: T-8m 

* updating sympy version

### 2021-03-10 12:21:29.440527: clock-out

* related projects

### 2021-03-10 12:20:49.749406: clock-in: T-80m 

### 2021-03-10 11:00:15.169767: clock-out

* fixed latex unit printing

### 2021-03-10 10:38:51.374290: clock-in

### 2021-03-09 20:00:17.427586: clock-out

* fixing latex unit rendering

### 2021-03-09 19:10:48.802378: clock-in

### 2021-03-09 12:35:42.893424: clock-out

* paper updates

### 2021-03-09 10:45:05.148443: clock-in

### 2021-03-08 20:17:26.525866: clock-out: T-70m 

### 2021-03-08 20:16:19.908822: clock-out


### 2021-03-08 17:43:02.224210: clock-in

### 2021-03-08 12:01:51.947367: clock-out


### 2021-03-08 11:23:30.640450: clock-in

### 2021-03-05 12:13:29.642736: clock-out

* started paper

### 2021-03-05 11:49:41.887072: clock-in

### 2021-02-16 20:33:17.491435: clock-out

* added zoom_test.html
* adding plot meta, made datetime test query deterministic

### 2021-02-16 20:03:14.752210: clock-in

### 2021-02-15 21:28:41.571728: clock-out


### 2021-02-15 20:41:15.499581: clock-in

### 2021-02-14 12:19:44.292293: clock-out: T-20m 


### 2021-02-14 10:13:19.121414: clock-in

### 2021-02-13 23:07:16.031488: clock-out


### 2021-02-13 22:48:04.844484: clock-in

### 2021-02-13 19:48:22.341859: clock-out

* js rangeslider widget

### 2021-02-13 17:49:49.306768: clock-in

### 2021-02-13 16:33:06.790805: clock-out


### 2021-02-13 13:24:50.034083: clock-in

### 2021-02-13 13:24:46.755317: clock-out: T-10m 


### 2021-02-13 13:01:49.691331: clock-in

### 2021-02-13 01:36:52.580893: clock-out

* developed slice widget for notebook

### 2021-02-12 22:29:50.872811: clock-in

### 2021-02-12 11:22:44.328681: clock-out


### 2021-02-12 10:31:25.170196: clock-in

* adding docs endpoint
### 2021-02-11 00:41:02.484844: clock-out

* fixed bug in kamodoAPI registering funtions twice

### 2021-02-10 23:11:21.144902: clock-in

### 2021-02-10 22:25:01.426986: clock-out

* function generator operations

### 2021-02-10 19:42:08.114657: clock-in

### 2021-02-09 13:11:09.281176: clock-out

* pushing apembroke/kamodo:0.1

### 2021-02-09 13:05:36.824475: clock-in

### 2021-02-09 13:05:10.883744: clock-out

* allowing function defaults with null args
* `flask.jsonify` should be used when returning from custom `get` methods

### 2021-02-09 12:50:49.247565: clock-in

### 2021-02-09 10:40:48.036338: clock-out

* need to include in `POST` method the ability to reference global models
* including user_model in kamodo.yaml, added delete method

### 2021-02-09 09:38:01.649942: clock-in

### 2021-02-09 01:21:34.140453: clock-out

* pinning sympy for api
* fixed bug in jsonifying user funcs

### 2021-02-08 23:05:27.925457: clock-in

### 2021-02-08 22:57:08.527566: clock-out


### 2021-02-08 22:48:42.433467: clock-in

### 2021-02-08 21:26:50.968524: clock-out

* need a way to post changes to variables
* added user user model endpoints
how do we determine default user model? - setting this in `kamodo.yaml`

got user endpoints working
* user models: `kamodo/api/usermodel`
* global models: `/api/modelA`


### 2021-02-08 17:24:04.082408: clock-in

### 2021-02-08 15:36:06.082620: clock-out

* registering custom fields
* need to deserialize as numpy arrays in combination with object_hook

## developer meeting
* emmpy - empirical modeling in python (tsygenenko, etc)
* pypluto
* ccmc docs have been updated

### 2021-02-08 13:07:56.346344: clock-in

### 2021-02-08 12:05:21.062862: clock-out

* user model endpoints

## user models
- `/kamodo/usermodelA/api`
- `/api/servermodelA`
- `/api/servermodelB`

### 2021-02-08 11:45:28.857313: clock-in

### 2021-02-08 10:38:31.202569: clock-out


### 2021-02-08 10:11:35.338486: clock-in

### 2021-02-06 11:37:06.027891: clock-out

* testing post method for user-defined expression

### 2021-02-06 11:01:27.615022: clock-in

### 2021-02-05 13:38:41.602116: clock-out

* prototyping user-defined kamodo objects
* added default forwarding for expressions

### 2021-02-05 11:10:12.407904: clock-in

* added data endpoint for cached function result
* installed requests for workflow
* kamodoAPI only registers units
* can add data to api to avoid initial call with defaults

### 2021-02-03 12:51:16.021583: clock-out

* serialized lambda generators

### 2021-02-03 12:11:53.187449: clock-in

### 2021-02-03 10:05:23.688588: clock-out

* serializing/deserializing generators - need to forge deserialized signatures? kamodofy?
* added flask.host and flask.port

### 2021-02-03 09:37:31.803474: clock-in

* test accessing multiple kamodo objects in same namespace
* fixed index serialization

### 2021-02-02 11:28:10.308687: clock-out

* improved serialization tests

### 2021-02-02 11:16:43.496588: clock-in

### 2021-02-02 09:37:36.981135: clock-out

* removing requests-mock
* more robust serialization/deserialization

### 2021-02-02 08:43:23.510270: clock-in

### 2021-02-01 19:27:49.355746: clock-out

* resolving serialization issues

### 2021-02-01 17:45:54.355466: clock-in

### 2021-02-01 08:59:03.221914: clock-out

* can use byte swapping and restore endianess https://numpy.org/doc/stable/user/basics.byteswapping.html
* jaweson https://github.com/someones/jaweson

### 2021-02-01 08:15:47.966367: clock-in

### 2021-01-30 14:13:25.401017: clock-out

trying different serialization methods

binary options:
* msgpack - binary serialization of numpy https://github.com/lebedov/msgpack-numpy https://github.com/msgpack/msgpack-javascript
* json and base64 encoding only https://stackoverflow.com/a/30698135
* bson `from bson.json_util import dumps, loads`

ascii options:
* pandas build_table_schema https://pandas.pydata.org/pandas-docs/version/0.21.0/generated/pandas.io.json.build_table_schema.html
* datapackage/table-schema https://github.com/frictionlessdata/datapackage-pipelines-pandas-driver#getting-started

### 2021-01-30 13:03:53.446801: clock-in

* fixed plot title latex
* added KamodoAPI class
* overriding models with config
* fixed datetime api example
* serialized time series, fixed default plot
* adding kTest to kamodo.yaml
* made test object have defaults

### 2021-01-21 23:35:17.186812: clock-out

* updated API.dockerfile
* added .dockerignore
* added function-specfic plot resource

### 2021-01-21 23:14:54.363159: clock-in

* added default str json
* added defaults output
* added kamodo-serve
* fixing error msg

### 2021-01-12 16:11:56.285579: clock-out

* checking for reserved names

### 2021-01-12 15:49:29.698018: clock-in

* cleaned up dimensioness latex

### 2020-12-21 13:52:51.879393: clock-out

* dimensionless composition passes

### 2020-12-21 13:32:17.655577: clock-in

* added unitless composition test
* fixed latex for kamodofied functions with no equations
* added arcseconds
* need to make sure kamodo objects remove signature when deleting items

### 2020-12-16 17:51:46.867654: clock-out

* added API.Dockerfile
* set ip for localhost in flask container, antlr
* merging util.py from psi/ensemble
* docker container

 | git merge master |	git rebase master
---- | ---- | ----
Keep changes from master	| --theirs	| --ours
Keep changes from feature |	--ours	| --theirs


### 2020-12-16 16:04:52.924287: clock-in

### 2020-12-16 14:56:58.695307: clock-out

* ccmc tagup
* `docker run -p 5000:5000 asherp/kamodo`
* adding flask dependency, running api on dockerfile startup
* adding dockerfile from nasa branch
* adding hapi

### 2020-12-16 13:10:31.733582: clock-in

* kamodo boolean operations?
* range queries?
* search?
* jupyter widgets - can prototype dashboards

### 2020-12-15 17:27:33.675261: clock-out

* merging test_utils

### 2020-12-15 16:32:25.927633: clock-in

### 2020-12-15 13:29:36.958990: clock-out

* adding coverage badge
* made repr_latex pass
* removed symbolic function
* test_repr_latex removing extra slash
* added decorator dependency
* graphviz - can be used to visualize the user's pipeline

```console
conda install -c conda-forge graphviz xorg-libxrender xorg-libxpm
pip install graphviz
```

### 2020-12-15 11:35:04.884012: clock-in

### 2020-12-14 18:29:33.877095: clock-out

* automated testing
* improved coverage

### 2020-12-14 17:41:49.324815: clock-in: T-35m 

### 2020-12-14 17:01:22.598481: clock-out


### 2020-12-14 16:44:16.293931: clock-in

### 2020-12-14 14:45:50.930880: clock-out

* fixed latex rendering

### 2020-12-14 13:35:34.718198: clock-in

### 2020-12-09 18:56:30.911547: clock-out

* inheriting from UserDict, latex tests
* article on alternatives to dict inheritance  https://treyhunner.com/2019/04/why-you-shouldnt-inherit-from-list-and-dict-in-python/


### 2020-12-09 16:46:32.320646: clock-in

### 2020-12-09 15:02:57.443215: clock-out

* improving coverage
* tests passing

### 2020-12-09 12:56:26.285722: clock-in

### 2020-12-08 16:29:15.942982: clock-out

* test_contains

### 2020-12-08 14:04:35.969497: clock-in

### 2020-12-07 18:07:09.300996: clock-out

* boosting code coverage

### 2020-12-07 15:47:35.229728: clock-in

### 2020-12-07 13:55:31.954661: clock-out

* added test for from_kamodo

### 2020-12-07 13:54:57.942787: clock-in

### 2020-12-07 12:02:40.382749: clock-out

* looking at unicode symbols

### 2020-12-07 11:04:24.226818: clock-in

### 2020-12-04 14:35:27.018180: clock-out

* increased coverage
Generating coverage report:

```bash
(kamodo)$ pytest --cov kamodo.kamodo --cov kamodo.util --cov plotting test_plotting.py test_kamodo.py util.py --cov-report html
```

### 2020-12-04 12:54:18.896202: clock-in

### 2020-12-04 12:48:07.464397: clock-out

* stress testing

### 2020-12-04 12:40:30.271441: clock-in

### 2020-12-03 16:33:17.672964: clock-out

* cleaned up conversion factors as fractions
* algebraic unit composition algebra

### 2020-12-03 15:45:57.247823: clock-in

### 2020-12-03 14:59:25.677055: clock-out


### 2020-12-03 14:31:39.023179: clock-in

### 2020-12-03 13:46:56.103902: clock-out

* adding algebraic unit composition tests
* removed resolve_unit in favor of get_expr_unit

### 2020-12-03 11:32:37.828682: clock-in

### 2020-12-02 17:11:43.336189: clock-out

* fixed bugs in base units
* passing tests

### 2020-12-02 15:09:11.720943: clock-in

### 2020-12-02 13:01:09.866258: clock-out

* isolated unit composition conversion issues

### 2020-12-02 10:52:59.764421: clock-in

### 2020-12-01 17:55:11.661674: clock-out

* resolving argument units

### 2020-12-01 16:29:52.875869: clock-in

### 2020-12-01 15:00:14.542857: clock-out

* bug fixing

### 2020-12-01 12:37:44.119942: clock-in

### 2020-11-30 19:05:54.863344: clock-out

* trying to resolve unit composition bugs

### 2020-11-30 17:00:58.216070: clock-in

### 2020-11-30 12:10:03.081932: clock-out

* finding bugs in unit composition

### 2020-11-30 10:56:13.021112: clock-in

### 2020-11-28 14:51:56.208988: clock-out

* clean up
* changing signature of unit composition

using a more intuitive signature

```python
kamodo['f(x[km],y[cm])[kg]'] = ...
```

### 2020-11-28 11:09:32.470142: clock-in

### 2020-11-27 15:41:15.004368: clock-out

* fixed unit conversion flip

### 2020-11-27 14:57:36.010904: clock-in

### 2020-11-27 14:21:05.568354: clock-out

* fixed composing with multiplied functions

### 2020-11-27 14:02:45.405415: clock-in

### 2020-11-26 14:57:57.717229: clock-out

* all kamodo tests passing

### 2020-11-26 14:08:27.224461: clock-in

### 2020-11-26 11:53:11.236857: clock-out

* raising NameError for bad unit conversion

### 2020-11-26 11:25:57.649820: clock-in

### 2020-11-25 18:57:00.223313: clock-out

* got unit composition to pass tests

### 2020-11-25 17:02:25.523707: clock-in

### 2020-11-25 14:28:39.430228: clock-out

* fixed vectorize composition

### 2020-11-25 13:36:07.998404: clock-in

### 2020-11-25 13:36:05.297272: clock-out: T-1h 


### 2020-11-25 12:19:16.144012: clock-in

### 2020-11-25 11:58:57.636064: clock-out


### 2020-11-25 11:42:44.748499: clock-in

### 2020-11-25 11:38:18.718909: clock-out


### 2020-11-25 10:55:45.291278: clock-in

### 2020-11-24 18:42:53.683721: clock-out

* unit composition

### 2020-11-24 16:51:00.759291: clock-in

### 2020-11-17 17:35:34.486919: clock-out


### 2020-11-17 16:06:38.651579: clock-in

### 2020-11-17 13:46:18.035319: clock-out

* passing functional unit test

### 2020-11-17 11:17:10.446484: clock-in

### 2020-11-16 18:34:07.584293: clock-out

* implementing unit functions

### 2020-11-16 16:59:30.697802: clock-in

### 2020-11-16 15:01:46.527485: clock-out


### 2020-11-16 13:11:21.254349: clock-in

### 2020-11-16 13:05:29.126719: clock-out: T-1h 


### 2020-11-16 11:12:27.592786: clock-in

### 2020-11-15 17:03:30.218928: clock-out


### 2020-11-15 15:17:08.285800: clock-in

### 2020-11-15 13:09:56.154786: clock-out


### 2020-11-15 11:52:34.355935: clock-in

### 2020-11-13 23:16:23.702830: clock-out


### 2020-11-13 22:37:29.395330: clock-in

### 2020-11-13 18:50:51.601791: clock-out


### 2020-11-13 17:01:21.677780: clock-in

### 2020-11-13 11:59:07.207912: clock-out

* overhauling units

### 2020-11-13 11:23:14.433529: clock-in

### 2020-11-12 15:25:13.259993: clock-out


### 2020-11-12 13:53:04.513345: clock-in

### 2020-11-12 11:40:29.694990: clock-out


### 2020-11-12 11:22:56.545479: clock-in

### 2020-11-11 17:42:08.055155: clock-out

* updated convert_to to raise errors

### 2020-11-11 16:46:46.677731: clock-in

### 2020-11-11 16:29:02.695711: clock-out


### 2020-11-11 16:10:38.700105: clock-in

### 2020-11-09 11:08:06.200728: clock-out

* fixing unit bugs

### 2020-11-09 10:00:15.420963: clock-in

* fixing unit conversion bugs

### 2020-11-03 11:17:20.736909: clock-out

* added dynamic function evaluation

### 2020-11-03 09:18:36.269712: clock-in

* radians
* why can't user access constants?

### 2020-10-27 23:26:44.585965: clock-out

* developing evaluate endpoint


`http://127.0.0.1:5000/api/mymodel/evaluate?variable=%27g=(f%2B1)**.5%27&x=[3,4,5]`

plus sign: `%2B`

### 2020-10-27 21:16:42.216480: clock-in

### 2020-10-27 15:30:20.449578: clock-out

* merging tests from Dhruv

### 2020-10-27 13:31:24.216328: clock-in

* code cleanup

### 2020-10-19 18:22:01.985135: clock-out

* all util.py unit tests pass
* spacing

* trying to fix collections warning

```bash
DeprecationWarning: Using or importing the ABCs from 'collections' instead of from 'collections.abc' is deprecated since Python 3.3,and in 3.9 it will stop working
```

### 2020-10-19 17:32:57.246898: clock-in

### 2020-10-14 23:22:57.047235: clock-out

* commenting util.py

### 2020-10-14 21:43:10.943127: clock-in

### 2020-10-14 12:31:50.544849: clock-out

* going through util.py

### 2020-10-14 11:29:55.853990: clock-in

### 2020-10-13 15:52:04.229990: clock-out

* cleaning up unit conversion code

### 2020-10-13 12:10:24.428950: clock-in

### 2020-09-02 16:03:51.164640: clock-out

* how to keep NASA readers and core from conflicting:
	- currently these are separate files so merges should be straight-forward
	- readers are all subclasses of Kamodo, so breaking changes should only be downstream
* modifications to core should be made with hourly to comply with NASA license
* could also rewrite kamodo core as a separate package with its own repo

### 2020-09-02 14:59:41.540200: clock-in

### 2020-08-12 12:54:08.590956: clock-out

* dev meeting

### 2020-08-12 11:59:10.698783: clock-in

### 2020-08-05 12:37:04.934436: clock-out

* dev meeting

### 2020-08-05 12:01:11.230431: clock-in

### 2020-07-29 12:58:25.948624: clock-out

* dev meeting
* modularity
	- make sure readers are independent
	- allow matplotlib without installing plotly

### 2020-07-29 12:02:08.702440: clock-in

### 2020-07-15 13:00:19.299408: clock-out

* dev meeting
* send blurb on cli to darren for gem

### 2020-07-15 12:31:56.828729: clock-in: T-15m 

* developer meeting
### 2020-07-08 12:31:42.478226: clock-out

* developer meeting
* attend GEM/AGU?

### 2020-07-08 11:59:12.669083: clock-in

### 2020-07-08 11:52:18.410732: clock-out


### 2020-07-08 11:50:08.658452: clock-in

### 2020-07-01 12:54:01.716646: clock-out

* developer meeting

### 2020-07-01 12:04:30.950750: clock-in

### 2020-06-24 12:54:16.183808: clock-out

* developer meeting

### 2020-06-24 12:16:33.594954: clock-in

### 2020-06-17 12:13:35.118654: clock-out


### 2020-06-17 12:12:50.788007: clock-in

### 2020-06-10 12:46:57.416636: clock-out

* developer meeting

### 2020-06-10 12:16:22.661881: clock-in

### 2020-06-03 13:01:51.004408: clock-out

* kamodo team meeting

### 2020-06-03 13:01:28.636263: clock-in: T-50m 

* forwarding plot args to plot funcs, works for quiver plots
* found forge tool to generate custom function signatures!

```console
pip install python-forge
```
```python
@forge.sign(
    forge.arg('x'),
    forge.arg('y'),
    forge.arg('opt', default=None),
)
def func(*args, **kwargs):
    # signature becomes: func(x, y, opt=None)
    return (args, kwargs)

assert func(1, 2) == ((), {'x': 1, 'y': 2, 'opt': None})
```

### 2020-05-27 14:38:38.650053: clock-out


### 2020-05-27 14:35:57.387894: clock-in

### 2020-05-27 12:57:54.286201: clock-out

* developer meeting

### 2020-05-27 11:38:16.287492: clock-in

### 2020-05-23 20:54:58.496791: clock-out

* fixed ordering bug in generator function evaluation

### 2020-05-23 20:01:46.123612: clock-in

* cleaning up skew contour carpet plots
* squeezing gridify output, added rvert lvert

### 2020-05-13 15:02:23.437971: clock-out

* got basic api working
* developer meeting
* making `get_defaults` return None for args without defaults
* argument parsing https://flask-restful.readthedocs.io/en/latest/reqparse.html
* got api to return model description 

* to specify curl `-d` options as url query, use `-G` flag

So this:

	curl http://127.0.0.1:8050/api/mymodel -d greeting=goodbye -G

is equivalent to

	http://127.0.0.1:8050/api/mymodel?greeting=goodbye

### 2020-05-13 09:06:37.493882: clock-in

### 2020-04-29 13:42:44.161370: clock-out

* flask server integration, api test working
* PYHC meeting

### 2020-04-29 12:14:17.372197: clock-in

### 2020-04-22 14:16:35.278555: clock-out: T-1h16m 

* More on flask integration from [plotly](https://dash.plotly.com/integrating-dash)


### 2020-04-22 11:56:00.335536: clock-in

### 2020-04-15 13:16:43.205737: clock-out: T-15m 


### 2020-04-15 11:57:50.421409: clock-in

### 2020-04-08 13:01:50.501409: clock-out

* meeting with developers

### 2020-04-08 12:18:16.752330: clock-in

### 2020-04-01 13:52:05.021374: clock-out

* read through [flask app tutorial](https://github.com/toddbirchard/plotlydash-flask-tutorial)
* ran with `python wsgi.py `

## Kamodo meeting

pandas time interpolation:

```python
def time_interpolation(df, t):
	# combine original time index with new times
	df_ = df.reindex(df.index.union(t))
	# apply pandas' interpolation method to fill in new data
	df_interpolated = df_.interpolate(method='time')
	# return only values at selected times
	result = df_interpolated.reindex(t)
	return result
```

plans for May:
* gui working for summer schools
* include field line tracing
* include services
* choose a name for kamodo network

### 2020-04-01 12:08:40.151618: clock-in

### 2020-03-25 14:02:55.608031: clock-out

## kamodo meeting
* set deadlines for gui, april->may
* need a function that converts rho(x,y,z) -> rho(xvec)
* [dash-flask app tutorial](https://hackersandslackers.com/plotly-dash-with-flask/)
* tried running flask_restful with Dash, got `'Dash' object has no attribute 'handle_exception'`

### 2020-03-25 12:30:23.986927: clock-in

### 2020-03-25 12:20:20.625681: clock-out


### 2020-03-25 12:04:20.154862: clock-in

### 2020-03-18 21:37:24.225992: clock-out: T-5h 


### 2020-03-18 16:26:22.789889: clock-in

### 2020-03-18 13:03:13.421786: clock-out

* looking at flask rest api https://flask-restful.readthedocs.io/en/latest/quickstart.html#full-example

## developer meeting
* sscweb is positions also extrapolated into the future
* cdaweb is positions and data

### 2020-03-18 11:31:13.223644: clock-in

### 2020-03-11 20:25:31.313266: clock-out

* developer meeting

### 2020-03-11 20:25:18.435898: clock-in: T-45m 

### 2020-03-05 00:02:00.846556: clock-out

* prototyping mas

### 2020-03-04 22:01:13.683543: clock-in: T-30m 

### 2020-03-04 13:12:38.209902: clock-out

## developer meeting
* put website url in github description
* pyHC standards grading

https://github.com/heliophysicsPy/heliophysicsPy.github.io/blob/master/_pyhc_projects/pyhc_project_grading_guidelines.md

### 2020-03-04 11:52:51.855025: clock-in

### 2020-02-25 15:49:05.616947: clock-out

* addressing Liang's suggestions
* fixed deprecation warning from sympy>=1.5

### 2020-02-25 14:37:23.285614: clock-in

* check out partial functions
### 2020-02-19 13:03:32.424355: clock-out

* developer meeting

### 2020-02-19 12:22:27.823834: clock-in

### 2020-02-16 17:09:14.266657: clock-out: T-56h 

* submitted several feature issues

### 2020-02-14 09:56:13.530302: clock-in

### 2020-02-13 10:39:58.363603: clock-out

* iSWAT-COSPAR sessions
* end-to-end solutions
* community involvement
* visibility
* understanding interpolators

### 2020-02-13 09:09:49.084779: clock-in

### 2020-02-13 09:09:44.638954: clock-out: T-20h 


### 2020-02-12 09:37:08.349586: clock-in: T-30m 

### 2020-02-10 12:05:07.684918: clock-out

* fixed cli bug that prevented multiple plots from being saved

### 2020-02-10 12:03:49.344691: clock-in: T-1h 

### 2020-02-09 22:22:51.749709: clock-out

* gui and cli release
* fixed continuous reload bug

### 2020-02-09 20:13:13.525126: clock-in

### 2020-02-09 11:07:16.234918: clock-out


### 2020-02-09 10:30:57.198701: clock-in

### 2020-02-08 19:06:04.754325: clock-out

* gui improvements

### 2020-02-08 17:41:35.076690: clock-in

### 2020-02-08 15:54:29.107857: clock-out

* got reload config to work\!

### 2020-02-08 15:17:25.461178: clock-in

### 2020-02-08 14:26:00.479448: clock-out

* tried getting fully dynamic dash callbacks to work

### 2020-02-08 12:40:38.991214: clock-in

### 2020-02-07 19:58:47.600209: clock-out

* got interactiv configuration

### 2020-02-07 18:28:09.035029: clock-in

### 2020-02-05 18:28:53.256342: clock-out


### 2020-02-05 16:56:46.743551: clock-in

### 2020-02-05 16:50:08.675833: clock-out

* testing stateful storage update

### 2020-02-05 16:22:00.871936: clock-in

### 2020-02-05 14:14:54.356827: clock-out

* got clientside subplots to render
* meeting for iSWAT-COSPAR
* pushed code into NASA master
* need to update pypi version
* think about kamodo api
* docker container!

### 2020-02-05 11:23:08.377881: clock-in

### 2020-02-04 14:59:50.123294: clock-out

* got gui to load separate models and parameters

### 2020-02-04 13:22:32.543080: clock-in

### 2020-02-04 11:59:54.684191: clock-out

* reading up on dcc.store and clientside_callback

### 2020-02-04 10:39:40.567881: clock-in

### 2020-02-03 16:29:29.417205: clock-out

* added parameter checkboxes

### 2020-02-03 15:49:51.793947: clock-in

### 2020-02-03 12:36:08.959116: clock-out

* rendering equations through katex

### 2020-02-03 10:22:19.591903: clock-in

### 2020-01-31 19:35:30.915089: clock-out

* got range slider to work

### 2020-01-31 18:37:19.539544: clock-in

### 2020-01-31 17:56:33.727653: clock-out


### 2020-01-31 17:34:13.290486: clock-in

### 2020-01-31 17:19:16.956235: clock-out


### 2020-01-31 17:02:15.856951: clock-in

### 2020-01-31 16:52:07.773236: clock-out


### 2020-01-31 16:06:35.834953: clock-in

### 2020-01-31 15:11:15.638982: clock-out


### 2020-01-31 14:49:48.788349: clock-in

### 2020-01-31 13:27:55.782459: clock-out

* packaging pysatKamodo

### 2020-01-31 12:37:50.196753: clock-in

### 2020-01-31 11:19:55.778624: clock-out

* gui generating callbacks after layout is set

### 2020-01-31 10:35:50.687658: clock-in

### 2020-01-29 13:18:25.114169: clock-out

* meeting with Kamodo team for iSWAT-COSPAR prep

### 2020-01-29 11:59:08.216757: clock-in

* merging hourly.yaml
### 2020-01-29 11:19:29.007340: clock-out

* added link to NASA CCMC site
* cleaned up documentation site
* cleaning up docs

### 2020-01-29 09:50:29.055214: clock-in: T-20m 

### 2020-01-28 13:39:50.454679: clock-out

* answering support email

### 2020-01-28 13:30:23.612051: clock-in

### 2020-01-22 15:09:42.523706: clock-out


### 2020-01-22 15:09:36.423725: clock-in: T-40m 

* adding separate tabs for each model

### 2020-01-22 14:19:44.506406: clock-out

* working on gui layout

### 2020-01-22 12:13:09.639567: clock-in

### 2020-01-21 17:53:12.595685: clock-out

* added dynamic line plots to gui

### 2020-01-21 15:28:20.175086: clock-in

### 2020-01-21 13:37:38.575443: clock-out

* added composition to cli
* made compose use keyword arguments
* added compose function for multiple kamodo objects

### 2020-01-21 11:10:26.570097: clock-in

### 2020-01-20 15:23:39.237942: clock-out

* adding multiple models to cli
* setting up kamodo.yaml overrides
* Answered Lutz's issue

### 2020-01-20 11:21:44.788233: clock-in

### 2020-01-15 13:11:48.588900: clock-out

* testing hourly commit
* addressing issue from Lutz
* send agenda for meeting

### 2020-01-15 11:45:55.727665: clock-in

### 2019-12-20 13:50:20.467183: clock-out
* working on cli
* added ability to call kamodo from any work directory containing config.yaml
* added embedable plots: `model.plot_conf.output_type=div` saves the div to the file
* have markdown-include point to the div, so you can embed in your own docs!

### 2019-12-20 11:18:35.468801: clock-in

### 2019-12-19 12:17:51.613183: clock-out
* adding config file description to docs
* Looking at `Config search path`. 
* hydra plugin configs are found automatically once they are installed
* how do we use the cwd to configure? https://github.com/facebookresearch/hydra/issues/274
* docusaurus looks interesting

### 2019-12-19 11:26:13.027723: clock-in

### 2019-12-09 13:53:18.142633: clock-out
* forgot to include cli notebook

### 2019-12-09 13:52:30.292970: clock-in

### 2019-12-09 13:50:43.574951: clock-out
* working on cli

### 2019-12-09 10:05:45.828781: clock-in

### 2019-12-05 21:55:15.506661: clock-out
* looking at Y-combinator for recursive anonymous functions

### 2019-12-05 21:54:44.630995: clock-in: T-90m

### 2019-11-27 12:42:29.395096: clock-out
* fixing cdf arrays

### 2019-11-27 12:06:51.013991: clock-in

### 2019-11-22 09:57:46.571462: clock-out

* regex matching https://stackoverflow.com/questions/1687620/regex-match-everything-but-specific-pattern

### 2019-11-22 09:09:13.743347: clock-in

### 2019-11-21 12:09:12.103191: clock-out

### 2019-11-21 11:01:35.147547: clock-in

### 2019-11-21 10:27:47.314091: clock-out
* cdflib: switching to multiindex for all dependencies

### 2019-11-21 09:50:46.684607: clock-in

### 2019-11-20 16:27:17.501485: clock-out
* moved docs/notebooks/kameleon/kameleon_gateway.py into kamodo/readers
* pushed recent work
* created pull request

### 2019-11-20 15:30:59.817396: clock-in

### 2019-11-20 12:42:32.541944: clock-out

* on forwarding defaults: consider leveraging a function's .data during composition.
this would allow each downstream function to have automatic defaults!
* need to push these changes

### 2019-11-20 12:06:16.296442: clock-in

### 2019-11-20 11:58:22.508485: clock-out
* Kamodofied cdflib!

### 2019-11-20 09:35:49.895291: clock-in

### 2019-11-13 09:40:03.974566: clock-out

### 2019-11-13 08:58:52.993108: clock-in

### 2019-11-12 20:37:52.561965: clock-out

### 2019-11-12 19:17:10.399952: clock-in

### 2019-11-12 18:55:01.500196: clock-out
* command line

### 2019-11-12 18:37:46.018928: clock-in

### 2019-11-11 10:20:48.198321: clock-out
* set up command-line plotting

### 2019-11-11 09:35:53.331821: clock-in

### 2019-11-08 16:51:57.754553: clock-out
* begin work on command line interface
* trying facebook's hydra cli architecture
* `pip install hydra-core --upgrade`

### 2019-11-08 15:53:02.859151: clock-in

### 2019-10-18 16:47:23.366813: clock-out
* looking at inverse mapping
* Kamodofied pytiegcm
* need to finish gridifying inverse mapping
* consider adding indexing option to gridify

### 2019-10-18 11:58:47.333047: clock-in

### 2019-10-17 17:54:11.880758: clock-out
* kamodofying pyTIEGCM

### 2019-10-17 17:34:05.273266: clock-in

### 2019-10-17 15:54:57.284128: clock-out
* Kamodofied pyTIEGCM

### 2019-10-17 13:20:49.585114: clock-in

### 2019-09-30 12:34:55.407880: clock-out: added kamodofied kameleon example
* Kameleon-kamodo bridge development
* Added kamodofied kameleon object

### 2019-09-30 10:00:33.528255: clock-in

### 2019-09-11 13:32:56.778768: clock-out
* Created Fieldline Tutorial
* made griddify return in `xy` indexing to work with map-to-plane
* added scatter plot to available plot_types
* Finished kamodofying_models tutorial
* Need to check if plotting map-to-plane works for each axis

### 2019-09-11 08:19:33.545586: clock-in

### 2019-09-10 14:49:49.344817: clock-out
* fixed cone colors in plotting

### 2019-09-10 11:39:05.825143: clock-in

### 2019-09-10 10:43:05.346628: clock-out
* removing nans from solver output in favor of MultiIndex seeds

### 2019-09-10 09:55:34.659931: clock-in

### 2019-09-09 13:43:18.711955: clock-out
* Added pandas i/o for 3d line and vector plots

### 2019-09-09 11:07:35.809509: clock-in

### 2019-09-09 10:52:08.229479: clock-out
* Added pointlike decorator

### 2019-09-09 09:37:01.946111: clock-in

### 2019-09-06 15:26:26.921477: clock-out
* Looking into LFM wrapper
* https://wiki.ucar.edu/display/LTR/pyLTR seems to have been written for python 2

### 2019-09-06 15:20:58.638859: clock-in

### 2019-09-05 17:04:36.774012: clock-out
* solver decorator
* dipole field test
* stopping integration at boundary
* can choose resolution of knots

### 2019-09-05 11:09:34.195206: clock-in

### 2019-09-04 15:29:02.593470: clock-out
* got fieldline tracer working (ivp solver)

### 2019-09-04 14:47:48.601879: clock-in

### 2019-09-04 10:57:19.685814: clock-out

### 2019-09-04 10:53:23.666033: clock-in

### 2019-09-04 10:00:42.819821: clock-out
* looking at complex parameters for streamlines

### 2019-09-04 09:42:08.493375: clock-in

### 2019-09-03 18:33:35.737108: clock-out
* working on streamlines

### 2019-09-03 16:44:51.693606: clock-in

### 2019-09-03 14:09:22.239226: clock-out: T-6m
* Deduct 6m
* Handled pandas output for plotting 3d vector fields
* Fixing integration symbol for solver
* Fixed griddable vector fields

### 2019-09-03 13:07:54.277159: clock-in

### 2019-08-30 10:49:09.145324: clock-out

* Issue when calling util.parse_latex:

> ImportError: LaTeX parsing requires the antlr4 python package, provided by pip (antlr4-python2-runtime or antlr4-python3-runtime) or conda (antlr-python-runtime)

* reconsider `antlr4` dependency

### 2019-08-30 10:47:31.579538: clock-in

### 2019-08-28 16:30:55.501447: clock-out: added gridify decorator
* Expanding kamodofication tutorial to support more variables
* Looking at Numpy's generalized universal function API - would formalize our mapping to plotting routines
* Add example of point interpolation for trajectory

### 2019-08-28 10:24:56.645799: clock-in

### 2019-08-16 16:27:22.801411: clock-out: cleaned up imports, added Kamodofication example, bug fixes
* testing install without psutil
* creating conda package
* cleaned up imports
* added click dependency
* updated pip

### 2019-08-16 14:25:59.427481: clock-in

### 2019-08-14 16:18:12.261596: clock-out
* finishing kamodofied models example

* Had issues installing locally with `pip install .` Need to use `pip install -e .` instead.

### 2019-08-14 10:37:19.291831: clock-in

### 2019-08-12 12:14:17.649049: clock-out
* Adding example notebook on kamodofication

### 2019-08-12 10:27:35.850505: clock-in

### 2019-07-24 16:44:02.434437: clock-out
* Moving code into new repo
* Creating new kamodo-user environment from clean miniconda

### 2019-07-24 14:33:41.015853: clock-in
<|MERGE_RESOLUTION|>--- conflicted
+++ resolved
@@ -1,8 +1,6 @@
-<<<<<<< HEAD
 * fixing test
 * corrected test_preserve_repr_latex
 * modified test slightly to validate preservation of latex repr
-=======
 * integrated comments from Lutz, Rebecca
 * updated code locations
 * kameleon
@@ -72,7 +70,6 @@
 
 ### 2022-02-04 17:29:50.152266: clock-in
 
->>>>>>> 1c5dd330
 * test for two defaults, one arg
 * test default inheritance for more than two arguments
 * str format
