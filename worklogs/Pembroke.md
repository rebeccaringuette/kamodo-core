<<<<<<< HEAD
### 2022-02-15 15:27:12.479478: clock-out

* bug reports

### 2022-02-15 15:17:52.867347: clock-in

* removing print statements
=======
### 2022-02-04 19:25:01.075400: clock-out

* added api documentation
* executing notebooks on deploy
* fixed field line plotting, added mkdocs preamble so notebooks run from correct directory

### 2022-02-04 17:29:50.152266: clock-in

>>>>>>> 7de8d821
* test for two defaults, one arg
* test default inheritance for more than two arguments
* str format
* integrating comments from rringuette

### 2021-10-29 12:29:28.465940: clock-out

* linking to correct weirstrass image
* adding Weierstrass notebook and example image
* added weierstrass example

### 2021-10-29 11:01:19.323873: clock-in

### 2021-10-18 12:25:10.516747: clock-out

* fixed Acknowledgements
* Acknowledgements

### 2021-10-18 12:09:53.776365: clock-in

* remove test pypi publish

### 2021-10-15 13:47:48.023255: clock-out

* removing py36 build
* could not determine root cause of this py36 error:
    `TypeError: int() argument must be a string, a bytes-like object or a number, not '_NoValueType'` 
    may have something to do with numpy global state https://github.com/Almenon/AREPL-vscode/issues/404
* py36 test environment
* working python 3.6 building bug - installing in editable mode does not work

### 2021-10-15 11:21:29.506353: clock-in: T-10m 

### 2021-10-14 19:35:21.617435: clock-out


### 2021-10-14 19:30:02.218687: clock-in

### 2021-10-14 18:30:01.902263: clock-out

* kamodo-test service

### 2021-10-14 18:00:20.395342: clock-in

### 2021-10-14 13:02:46.158203: clock-out

* kamodo-test

### 2021-10-14 12:52:31.243726: clock-in

### 2021-10-14 12:52:04.034329: clock-out

* api discussion
* added reference for vefi
* fixed comma
* added derived variable

### 2021-10-14 11:21:39.891800: clock-in: T-25m 


### 2021-10-11 17:55:37.837042: clock-out

* adding reference for cnofs

### 2021-10-11 17:52:22.242469: clock-in: T-9m 

### 2021-10-11 17:42:29.428134: clock-out

* test svg
* moved to figures section
* affiliations
* add citation for function 
```python
kcnofs.B_up.meta['citation']
```
above command returns:

de La Beaujardière, O., et al. (2004), C/NOFS: A mission to forecast scintillations, J. Atmos. Sol. Terr. Phys., 66, 1573–1591, doi:10.1016/j.jastp.2004.07.030.\nPfaff, R., et al. (2010), Observations of DC electric fields in the low‐latitude ionosphere and their variations with local time, longitude, and plasma density during extreme solar minimum, J. Geophys. Res., 115, A12324, doi:10.1029/2010JA016023.


### 2021-10-11 16:43:53.143067: clock-in

### 2021-10-11 13:16:56.904493: clock-out

* png instead
* added usage and cnofs figure

Consider requiring kaleido and plotly >= 4.9 https://github.com/plotly/Kaleido/issues/41#issuecomment-694443199

```python
pio.write_image(fig, "cnofs_B_up.svg", engine="kaleido")
```

### 2021-10-11 11:21:53.722974: clock-in

* changing affiliation
* adding github paper workflow

### 2021-10-13 14:43:01.333666: clock-out

* incremental versioning

1. setup.cfg keeps looking for numpy when calling kamodo.version in `__init__`
1. put the version in a `versioning` subfolder
1. added issue for incremental devs https://github.com/twisted/incremental/issues/76

* clean up, adding jupytext to dockerfile

### 2021-10-13 11:48:03.288293: clock-in

* pypi publish test

### 2021-10-09 19:16:09.790921: clock-out

* grpc exploration
* grpc tutorial
* looking for numpy grpc interfaces:
* simple example of image passing https://github.com/zabir-nabil/simple-gRPC/tree/master/grpc
* https://github.com/telamonian/numpy-protobuf
* https://pypi.org/project/numproto/#history https://github.com/josteinbf/numproto
* https://www.tensorflow.org/tfx/serving/serving_advanced
* https://stackoverflow.com/questions/62171037/grpc-python-sending-image-meta-data

### 2021-10-09 18:23:45.904202: clock-in

### 2021-10-08 15:37:37.144349: clock-out

* added partial function decorator
* `Kamodo.plot` tightly coupled to Kamodo object, making it difficult to functionalize. `Kamodo.figure` and `Kamodo.evalute` would need to be factored out.
* attempting to add `partial` keyword to `kamodo.plot`, which passes to `kamodo.figure`
* `kamodo.from_kamodo` does not actually copy!

### 2021-10-08 12:36:27.275094: clock-in

* check for div output_type
>>>>>>> master
* remoded ccmc dockerfiles

### 2021-09-24 14:12:46.469270: clock-out

* passing tests - need to authorize codecov

### 2021-09-24 13:55:58.164523: clock-in

### 2021-09-24 13:37:21.659352: clock-out

* renaming to kamodo

### 2021-09-24 13:21:44.566007: clock-in

### 2021-09-24 10:46:10.938434: clock-out

* paper update
* added Vagrantfile from Ross

### 2021-09-24 10:37:03.262012: clock-in

* pushing 1.0.11
* pushing 1.0.10
* removing newline from package find
* actually add kamodo_core change
* updating paths to kamodo_core
* fixing deps
* setting up module again
* pushing version
* testing pypi install
### 2021-09-23 10:53:57.038218: clock-out

* pushing version `1.0.3` - seems like git repo has to match version!
* added manifest, trying `1.0.2`

```sh
python -m build
twine upload --repository testpypi dist/*1.0.2*
pip install -i https://test.pypi.org/simple/ kamodo-core==1.0.2
```

### 2021-09-23 10:14:40.240258: clock-in

### 2021-09-22 23:32:46.363155: clock-out

* still missing files in uploaded distribution. need to review https://setuptools.pypa.io/en/latest/userguide/package_discovery.html
* uploading

```sh
pip install --upgrade build #install builder
python -m build # from base of repo
pip install --upgrade twine # install twine
twine upload --repository testpypi dist/*1.0.1* # upload to test 
pip install -i https://test.pypi.org/simple/ kamodo-core==1.0.1 --no-deps # install without dependencies which may be missing from test.pypi
```

* pypi may not have namespace support https://discuss.python.org/t/namespace-support-in-pypi/1609/4
* how does aws do this?

### 2021-09-22 22:58:14.378042: clock-in: T-14m 

### 2021-09-22 22:04:31.016242: clock-out

* cleaning up docs
* versioning
* repackaging

### 2021-09-22 21:45:51.945738: clock-in

### 2021-09-22 16:40:33.893753: clock-out

* repackaging core
* another article on namespacing packages https://pawamoy.github.io/posts/plugins-as-python-native-namespace-packages/
* Trying to recreate the following `__int__.py` functionality when their's multiple packages that use the same namespace.

```python
import os, sys; sys.path.append(os.path.dirname(os.path.realpath(__file__)))
from kamodo.kamodo import *
from kamodo.util import *
```

### 2021-09-22 14:15:02.796860: clock-in

### 2021-09-21 12:48:14.222004: clock-out

* comparing with kamodo-core, both have psi/ensemble branch
* the goal is to remove readers from kamodo-core and remove kamodo from ccmc. Need to make sure we're not losing any work

```sh
git remote add kamodo_core git@github.com:ensemblegov/kamodo-core.git
git fetch kamodo_core master:core_master # fetches master from kamodo_core and names it core_master branch
git diff core_master # compare master to core_master
```

* looking at packaging namespace packages https://packaging.python.org/guides/packaging-namespace-packages/
* a good blog post on py3.3+ namespace packaging https://newbedev.com/is-init-py-not-required-for-packages-in-python-3-3

### 2021-09-21 10:43:18.710093: clock-in: T-10m 

### 2021-09-20 17:41:43.068643: clock-out


### 2021-09-20 16:54:31.143729: clock-in

### 2021-09-20 11:50:02.590611: clock-out

* about section, created worklogs

### 2021-09-20 11:40:58.884429: clock-in

### 2021-06-21 16:18:17.807491: clock-out

* installing kamodo in editable mode
* building from source

### 2021-06-23 11:56:51.629840: clock-out


### 2021-06-23 11:01:39.298459: clock-in

### 2021-06-22 17:47:05.431045: clock-out

* moving animations into plot method

### 2021-06-22 16:30:22.893968: clock-in

### 2021-06-21 16:18:17.807491: clock-out

* using squeeze flag
* fixed test affected by size_threshold

### 2021-06-21 15:46:45.787242: clock-in

### 2021-06-21 13:55:39.710580: clock-out

* sped up animations

### 2021-06-21 13:13:21.460428: clock-in

### 2021-06-21 11:59:53.993441: clock-out

* adding animations - full_figure_for_development takes a long time to run. need a workaround

### 2021-06-21 11:35:38.562849: clock-in

### 2021-06-18 15:36:29.661450: clock-out

* got 3d animation working

### 2021-06-18 14:52:28.603029: clock-in

### 2021-06-18 11:22:00.529644: clock-out

* animating 2d parametric plots

### 2021-06-18 10:41:46.096653: clock-in

### 2021-06-17 16:35:09.484743: clock-out

* autoranged frames for 2d plots
* `pip install kaleido` needed to get frame layouts

### 2021-06-17 15:12:28.301751: clock-in

### 2021-06-17 12:34:51.152273: clock-out

* got animations working

### 2021-06-17 12:07:27.656044: clock-in

### 2021-06-16 16:09:33.197304: clock-out

* working on animations

### 2021-06-16 14:45:42.337094: clock-in

### 2021-06-16 12:16:27.943176: clock-out

* partial generators

### 2021-06-16 11:19:26.928668: clock-in

### 2021-06-15 19:42:28.601429: clock-out

* partial decorator passes functionality tests

### 2021-06-15 18:20:52.771686: clock-in

### 2021-06-15 14:39:28.250605: clock-out

* working on partial decorator

### 2021-06-15 13:19:46.744384: clock-in

### 2021-06-15 12:45:11.749450: clock-out

* problems with functools.partial decorator
Here is a problem with our curry operator is that we have to unpack all the arguments in order to evaluate

```python
@curry
def f(x=1,y=2,z=3):
    return x+y+z
```

`f(1)` returns a function of `y` instead of `y,z`, but that's how `currying` is [supposed to work](https://en.wikipedia.org/wiki/Currying).

To return a function of two variables, we are back to partials. It seems that these are separate decorators.


### 2021-06-15 12:43:53.208925: clock-in: T-41m 


### 2021-06-14 20:23:51.337807: clock-out


### currying decorator - kwargs

What we want is a decorator that returns a stateless function with a new signature like this:

```python
@curry
def f(x, y, z):
    return x + y + z

g = f(2)(3)

assert g(1) == 1 + 2 + 3
```



Normal python functions have `args` and `kwargs`:

* `args` are required
* `kwargs` are defaults

So one way to achieve the above behavior is to convert `args` into `kwargs`. `g(1)` would be equivalent to:

```python
g = lambda z, x=2, y=3: f(x, y, z)
g(1)
```

The problem is - what do we do with the original function defaults.


```python
@curry
def f(z=3, y=2, x=1):
    return x + y + z

f(1) == g(1)
```
Now currying has no effect. Recall why we are currying in the first place: we want to fix the values of a function so that we can evaluate it over a subset of the original arguments. If we already have defaults, do we really need to curry? We could have our curry operator eliminate the defaults? Or we could have the defaults pass through:

```python
g = curry(f)
assert g()()() == f()
```

This way we aren't losing any information from the original function, but are still allowing it to be called with single arguments.

```python
assert g()(1)() == f(y=1)
```

### 2021-06-14 19:31:40.201422: clock-in

### 2021-06-14 14:02:26.824598: clock-out


### 2021-06-14 13:46:07.459008: clock-in

### 2021-06-11 17:43:46.767514: clock-out

* trying out decorator curry

### 2021-06-11 16:05:44.670016: clock-in

### 2021-06-09 18:59:32.741722: clock-out


### 2021-06-09 18:45:08.502957: clock-in

### 2021-06-09 18:44:17.665337: clock-out: T-2h 

* added currying decorator
* [currying](https://www.python-course.eu/currying_in_python.php) in python.

### 2021-06-09 13:42:15.184948: clock-in: T-15m 

### 2021-06-09 10:02:25.693985: clock-out


### 2021-06-09 09:40:25.698556: clock-in

### 2021-06-08 19:33:26.008122: clock-out: T-10m 


### 2021-06-08 19:07:36.489347: clock-in

### 2021-06-08 18:07:48.196354: clock-out


### 2021-06-08 17:58:03.342088: clock-in

### 2021-06-08 17:33:41.236397: clock-out


### 2021-06-08 16:47:15.520867: clock-in

### 2021-06-07 19:18:28.125536: clock-out

* geneartor input type

### 2021-06-07 18:31:58.228494: clock-in

### 2021-06-02 14:52:38.570656: clock-out

* fixed bugs in plotting

### 2021-06-02 13:50:08.304688: clock-in

### 2021-06-02 10:00:40.767448: clock-out

* fixing plot bugs
* there is bug in equation rendering where Kamodo.to_latex returns the function's expression rather than the symbol used in registration.

### 2021-06-02 08:21:21.610958: clock-in

### 2021-06-01 19:41:20.602808: clock-out


### 2021-06-01 17:11:13.591391: clock-in

### 2021-06-01 13:52:37.320039: clock-out

* fixing plot key bugs

### 2021-06-01 12:48:58.347646: clock-in

### 2021-05-27 13:10:05.047450: clock-out

* looking at generator arguments

### 2021-05-27 12:40:51.097172: clock-in

### 2021-05-26 12:25:41.791573: clock-out

* issues with slice generation returning empty plot

### 2021-05-26 12:21:26.381522: clock-in

### 2021-05-25 19:47:12.438128: clock-out

* fixing pd.datetime deprecration warning

### 2021-05-25 19:39:05.600086: clock-in: T-20m 

### 2021-05-25 17:39:20.981299: clock-out

* made contour time slider

### 2021-05-25 17:31:43.349647: clock-in: T-30m 

### 2021-05-25 16:42:14.594993: clock-out


### 2021-05-25 15:48:09.688171: clock-in

### 2021-05-25 12:52:45.366801: clock-out

* flattening arg shapes in preparation for 4d

### 2021-05-25 12:09:08.836291: clock-in

### 2021-05-24 18:02:15.095789: clock-out

* refactored and added squeeze kwarg to gridify
* refactoring `@gridify` to use forge
* something to keep in mind when using forge:

```
.. warning::

    When supplying previously-created parameters to :func:`~forge.sign`,
    those parameters will be ordered by their creation order.

    This is because Python implementations prior to ``3.7`` don't
    guarantee the ordering of keyword-arguments.

    Therefore, it is recommended that when supplying pre-created
    parameters to :func:`~forge.sign`, you supply them as positional
    arguments:


    .. testcode::

        import forge

        param_b = forge.arg('b')
        param_a = forge.arg('a')

        @forge.sign(a=param_a, b=param_b)
        def func1(**kwargs):
            pass

        @forge.sign(param_a, param_b)
        def func2(**kwargs):
            pass

        assert forge.repr_callable(func1) == 'func1(b, a)'
        assert forge.repr_callable(func2) == 'func2(a, b)'

```


### 2021-05-24 16:55:07.640148: clock-in

* differential equations could be written as function decorators applied to boundary conditions.
* boundary conditions are functions over the simulation domain boundary with nans everywhere else.
* solutions are returned as functions over the independent variables. 

### 2021-05-21 16:47:38.435955: clock-out

* cleaned up plot key generation

### 2021-05-21 15:24:12.011043: clock-in

### 2021-05-21 13:07:05.626110: clock-out

* simplifying plot key generation

### 2021-05-21 11:12:40.628676: clock-in

look at jupyter book for publication https://jupyterbook.org/intro.html

### 2021-03-31 14:02:27.533428: clock-out

* registered image plot type

### 2021-03-31 13:02:51.467590: clock-in

* made kamodo unit system the default for conversion

### 2021-03-30 18:45:14.238802: clock-out

* working on functional images
* added angular frequency units

### 2021-03-30 16:16:32.599994: clock-in

### 2021-03-30 13:39:42.776447: clock-out


### 2021-03-30 12:21:01.381129: clock-in

### 2021-03-30 12:01:37.303279: clock-out


### 2021-03-30 11:11:21.672511: clock-in

### 2021-03-29 18:59:34.366365: clock-out

* adding plasmapy kamodofication bug test
* fixed bug in parse_expr locals
* fixed bug with Newton symbol clash

### 2021-03-29 17:01:31.209600: clock-in

### 2021-03-29 16:03:16.457691: clock-out

* getting function has no attribute subs with N - need to check against `_clash` list

### 2021-03-29 15:47:37.025035: clock-in

### 2021-03-29 12:04:33.031396: clock-out

* looking at images

### 2021-03-29 11:16:58.877386: clock-in

### 2021-03-27 14:11:10.779236: clock-out

* fixed example signature
* fixed workflow
* fixed bug in get_dimensions preventing certain unit conversions

### 2021-03-27 13:06:31.717147: clock-in

### 2021-03-27 12:52:56.983449: clock-out


### 2021-03-27 12:24:11.426813: clock-in

### 2021-03-27 11:58:55.516981: clock-out

* test of pascals failing
* fixed to_latex rendering

### 2021-03-27 10:42:18.972386: clock-in

### 2021-03-27 10:34:30.659703: clock-out: T-10m 

* cleariving cells
* fixed to-html
* adding notebooks list
* adding Visualization notebook to workflow

### 2021-03-27 09:32:23.833239: clock-in

### 2021-03-24 22:34:04.374828: clock-out

* fixed multi argument unit composition

### 2021-03-24 22:23:10.086953: clock-in

### 2021-03-24 21:42:25.386116: clock-out

* unify expr args not in same order as free_symbols
* `pytest test_kamodo.py::test_multi_arg_units`

### 2021-03-24 20:42:24.019445: clock-in

### 2021-03-24 18:52:07.659737: clock-out

* added test for multi argument unit composition

### 2021-03-24 18:51:37.128420: clock-in


```python
from sympy.abc import _clash
{'C': C,
 'O': O,
 'Q': Q,
 'N': N,
 'I': I,
 'E': E,
 'S': S,
 'beta': beta,
 'zeta': zeta,
 'gamma': gamma,
 'pi': pi}
```

### 2021-03-15 10:00:09.146598: clock-out


### 2021-03-15 09:59:36.883356: clock-in

### 2021-03-10 16:01:04.687207: clock-out

* adding citations
* pinning sympy for tests

### 2021-03-10 14:56:13.114546: clock-in: T-8m 

* updating sympy version

### 2021-03-10 12:21:29.440527: clock-out

* related projects

### 2021-03-10 12:20:49.749406: clock-in: T-80m 

### 2021-03-10 11:00:15.169767: clock-out

* fixed latex unit printing

### 2021-03-10 10:38:51.374290: clock-in

### 2021-03-09 20:00:17.427586: clock-out

* fixing latex unit rendering

### 2021-03-09 19:10:48.802378: clock-in

### 2021-03-09 12:35:42.893424: clock-out

* paper updates

### 2021-03-09 10:45:05.148443: clock-in

### 2021-03-08 20:17:26.525866: clock-out: T-70m 

### 2021-03-08 20:16:19.908822: clock-out


### 2021-03-08 17:43:02.224210: clock-in

### 2021-03-08 12:01:51.947367: clock-out


### 2021-03-08 11:23:30.640450: clock-in

### 2021-03-05 12:13:29.642736: clock-out

* started paper

### 2021-03-05 11:49:41.887072: clock-in

### 2021-02-16 20:33:17.491435: clock-out

* added zoom_test.html
* adding plot meta, made datetime test query deterministic

### 2021-02-16 20:03:14.752210: clock-in

### 2021-02-15 21:28:41.571728: clock-out


### 2021-02-15 20:41:15.499581: clock-in

### 2021-02-14 12:19:44.292293: clock-out: T-20m 


### 2021-02-14 10:13:19.121414: clock-in

### 2021-02-13 23:07:16.031488: clock-out


### 2021-02-13 22:48:04.844484: clock-in

### 2021-02-13 19:48:22.341859: clock-out

* js rangeslider widget

### 2021-02-13 17:49:49.306768: clock-in

### 2021-02-13 16:33:06.790805: clock-out


### 2021-02-13 13:24:50.034083: clock-in

### 2021-02-13 13:24:46.755317: clock-out: T-10m 


### 2021-02-13 13:01:49.691331: clock-in

### 2021-02-13 01:36:52.580893: clock-out

* developed slice widget for notebook

### 2021-02-12 22:29:50.872811: clock-in

### 2021-02-12 11:22:44.328681: clock-out


### 2021-02-12 10:31:25.170196: clock-in

* adding docs endpoint
### 2021-02-11 00:41:02.484844: clock-out

* fixed bug in kamodoAPI registering funtions twice

### 2021-02-10 23:11:21.144902: clock-in

### 2021-02-10 22:25:01.426986: clock-out

* function generator operations

### 2021-02-10 19:42:08.114657: clock-in

### 2021-02-09 13:11:09.281176: clock-out

* pushing apembroke/kamodo:0.1

### 2021-02-09 13:05:36.824475: clock-in

### 2021-02-09 13:05:10.883744: clock-out

* allowing function defaults with null args
* `flask.jsonify` should be used when returning from custom `get` methods

### 2021-02-09 12:50:49.247565: clock-in

### 2021-02-09 10:40:48.036338: clock-out

* need to include in `POST` method the ability to reference global models
* including user_model in kamodo.yaml, added delete method

### 2021-02-09 09:38:01.649942: clock-in

### 2021-02-09 01:21:34.140453: clock-out

* pinning sympy for api
* fixed bug in jsonifying user funcs

### 2021-02-08 23:05:27.925457: clock-in

### 2021-02-08 22:57:08.527566: clock-out


### 2021-02-08 22:48:42.433467: clock-in

### 2021-02-08 21:26:50.968524: clock-out

* need a way to post changes to variables
* added user user model endpoints
how do we determine default user model? - setting this in `kamodo.yaml`

got user endpoints working
* user models: `kamodo/api/usermodel`
* global models: `/api/modelA`


### 2021-02-08 17:24:04.082408: clock-in

### 2021-02-08 15:36:06.082620: clock-out

* registering custom fields
* need to deserialize as numpy arrays in combination with object_hook

## developer meeting
* emmpy - empirical modeling in python (tsygenenko, etc)
* pypluto
* ccmc docs have been updated

### 2021-02-08 13:07:56.346344: clock-in

### 2021-02-08 12:05:21.062862: clock-out

* user model endpoints

## user models
- `/kamodo/usermodelA/api`
- `/api/servermodelA`
- `/api/servermodelB`

### 2021-02-08 11:45:28.857313: clock-in

### 2021-02-08 10:38:31.202569: clock-out


### 2021-02-08 10:11:35.338486: clock-in

### 2021-02-06 11:37:06.027891: clock-out

* testing post method for user-defined expression

### 2021-02-06 11:01:27.615022: clock-in

### 2021-02-05 13:38:41.602116: clock-out

* prototyping user-defined kamodo objects
* added default forwarding for expressions

### 2021-02-05 11:10:12.407904: clock-in

* added data endpoint for cached function result
* installed requests for workflow
* kamodoAPI only registers units
* can add data to api to avoid initial call with defaults

### 2021-02-03 12:51:16.021583: clock-out

* serialized lambda generators

### 2021-02-03 12:11:53.187449: clock-in

### 2021-02-03 10:05:23.688588: clock-out

* serializing/deserializing generators - need to forge deserialized signatures? kamodofy?
* added flask.host and flask.port

### 2021-02-03 09:37:31.803474: clock-in

* test accessing multiple kamodo objects in same namespace
* fixed index serialization

### 2021-02-02 11:28:10.308687: clock-out

* improved serialization tests

### 2021-02-02 11:16:43.496588: clock-in

### 2021-02-02 09:37:36.981135: clock-out

* removing requests-mock
* more robust serialization/deserialization

### 2021-02-02 08:43:23.510270: clock-in

### 2021-02-01 19:27:49.355746: clock-out

* resolving serialization issues

### 2021-02-01 17:45:54.355466: clock-in

### 2021-02-01 08:59:03.221914: clock-out

* can use byte swapping and restore endianess https://numpy.org/doc/stable/user/basics.byteswapping.html
* jaweson https://github.com/someones/jaweson

### 2021-02-01 08:15:47.966367: clock-in

### 2021-01-30 14:13:25.401017: clock-out

trying different serialization methods

binary options:
* msgpack - binary serialization of numpy https://github.com/lebedov/msgpack-numpy https://github.com/msgpack/msgpack-javascript
* json and base64 encoding only https://stackoverflow.com/a/30698135
* bson `from bson.json_util import dumps, loads`

ascii options:
* pandas build_table_schema https://pandas.pydata.org/pandas-docs/version/0.21.0/generated/pandas.io.json.build_table_schema.html
* datapackage/table-schema https://github.com/frictionlessdata/datapackage-pipelines-pandas-driver#getting-started

### 2021-01-30 13:03:53.446801: clock-in

* fixed plot title latex
* added KamodoAPI class
* overriding models with config
* fixed datetime api example
* serialized time series, fixed default plot
* adding kTest to kamodo.yaml
* made test object have defaults

### 2021-01-21 23:35:17.186812: clock-out

* updated API.dockerfile
* added .dockerignore
* added function-specfic plot resource

### 2021-01-21 23:14:54.363159: clock-in

* added default str json
* added defaults output
* added kamodo-serve
* fixing error msg

### 2021-01-12 16:11:56.285579: clock-out

* checking for reserved names

### 2021-01-12 15:49:29.698018: clock-in

* cleaned up dimensioness latex

### 2020-12-21 13:52:51.879393: clock-out

* dimensionless composition passes

### 2020-12-21 13:32:17.655577: clock-in

* added unitless composition test
* fixed latex for kamodofied functions with no equations
* added arcseconds
* need to make sure kamodo objects remove signature when deleting items

### 2020-12-16 17:51:46.867654: clock-out

* added API.Dockerfile
* set ip for localhost in flask container, antlr
* merging util.py from psi/ensemble
* docker container

 | git merge master |	git rebase master
---- | ---- | ----
Keep changes from master	| --theirs	| --ours
Keep changes from feature |	--ours	| --theirs


### 2020-12-16 16:04:52.924287: clock-in

### 2020-12-16 14:56:58.695307: clock-out

* ccmc tagup
* `docker run -p 5000:5000 asherp/kamodo`
* adding flask dependency, running api on dockerfile startup
* adding dockerfile from nasa branch
* adding hapi

### 2020-12-16 13:10:31.733582: clock-in

* kamodo boolean operations?
* range queries?
* search?
* jupyter widgets - can prototype dashboards

### 2020-12-15 17:27:33.675261: clock-out

* merging test_utils

### 2020-12-15 16:32:25.927633: clock-in

### 2020-12-15 13:29:36.958990: clock-out

* adding coverage badge
* made repr_latex pass
* removed symbolic function
* test_repr_latex removing extra slash
* added decorator dependency
* graphviz - can be used to visualize the user's pipeline

```console
conda install -c conda-forge graphviz xorg-libxrender xorg-libxpm
pip install graphviz
```

### 2020-12-15 11:35:04.884012: clock-in

### 2020-12-14 18:29:33.877095: clock-out

* automated testing
* improved coverage

### 2020-12-14 17:41:49.324815: clock-in: T-35m 

### 2020-12-14 17:01:22.598481: clock-out


### 2020-12-14 16:44:16.293931: clock-in

### 2020-12-14 14:45:50.930880: clock-out

* fixed latex rendering

### 2020-12-14 13:35:34.718198: clock-in

### 2020-12-09 18:56:30.911547: clock-out

* inheriting from UserDict, latex tests
* article on alternatives to dict inheritance  https://treyhunner.com/2019/04/why-you-shouldnt-inherit-from-list-and-dict-in-python/


### 2020-12-09 16:46:32.320646: clock-in

### 2020-12-09 15:02:57.443215: clock-out

* improving coverage
* tests passing

### 2020-12-09 12:56:26.285722: clock-in

### 2020-12-08 16:29:15.942982: clock-out

* test_contains

### 2020-12-08 14:04:35.969497: clock-in

### 2020-12-07 18:07:09.300996: clock-out

* boosting code coverage

### 2020-12-07 15:47:35.229728: clock-in

### 2020-12-07 13:55:31.954661: clock-out

* added test for from_kamodo

### 2020-12-07 13:54:57.942787: clock-in

### 2020-12-07 12:02:40.382749: clock-out

* looking at unicode symbols

### 2020-12-07 11:04:24.226818: clock-in

### 2020-12-04 14:35:27.018180: clock-out

* increased coverage
Generating coverage report:

```bash
(kamodo)$ pytest --cov kamodo.kamodo --cov kamodo.util --cov plotting test_plotting.py test_kamodo.py util.py --cov-report html
```

### 2020-12-04 12:54:18.896202: clock-in

### 2020-12-04 12:48:07.464397: clock-out

* stress testing

### 2020-12-04 12:40:30.271441: clock-in

### 2020-12-03 16:33:17.672964: clock-out

* cleaned up conversion factors as fractions
* algebraic unit composition algebra

### 2020-12-03 15:45:57.247823: clock-in

### 2020-12-03 14:59:25.677055: clock-out


### 2020-12-03 14:31:39.023179: clock-in

### 2020-12-03 13:46:56.103902: clock-out

* adding algebraic unit composition tests
* removed resolve_unit in favor of get_expr_unit

### 2020-12-03 11:32:37.828682: clock-in

### 2020-12-02 17:11:43.336189: clock-out

* fixed bugs in base units
* passing tests

### 2020-12-02 15:09:11.720943: clock-in

### 2020-12-02 13:01:09.866258: clock-out

* isolated unit composition conversion issues

### 2020-12-02 10:52:59.764421: clock-in

### 2020-12-01 17:55:11.661674: clock-out

* resolving argument units

### 2020-12-01 16:29:52.875869: clock-in

### 2020-12-01 15:00:14.542857: clock-out

* bug fixing

### 2020-12-01 12:37:44.119942: clock-in

### 2020-11-30 19:05:54.863344: clock-out

* trying to resolve unit composition bugs

### 2020-11-30 17:00:58.216070: clock-in

### 2020-11-30 12:10:03.081932: clock-out

* finding bugs in unit composition

### 2020-11-30 10:56:13.021112: clock-in

### 2020-11-28 14:51:56.208988: clock-out

* clean up
* changing signature of unit composition

using a more intuitive signature

```python
kamodo['f(x[km],y[cm])[kg]'] = ...
```

### 2020-11-28 11:09:32.470142: clock-in

### 2020-11-27 15:41:15.004368: clock-out

* fixed unit conversion flip

### 2020-11-27 14:57:36.010904: clock-in

### 2020-11-27 14:21:05.568354: clock-out

* fixed composing with multiplied functions

### 2020-11-27 14:02:45.405415: clock-in

### 2020-11-26 14:57:57.717229: clock-out

* all kamodo tests passing

### 2020-11-26 14:08:27.224461: clock-in

### 2020-11-26 11:53:11.236857: clock-out

* raising NameError for bad unit conversion

### 2020-11-26 11:25:57.649820: clock-in

### 2020-11-25 18:57:00.223313: clock-out

* got unit composition to pass tests

### 2020-11-25 17:02:25.523707: clock-in

### 2020-11-25 14:28:39.430228: clock-out

* fixed vectorize composition

### 2020-11-25 13:36:07.998404: clock-in

### 2020-11-25 13:36:05.297272: clock-out: T-1h 


### 2020-11-25 12:19:16.144012: clock-in

### 2020-11-25 11:58:57.636064: clock-out


### 2020-11-25 11:42:44.748499: clock-in

### 2020-11-25 11:38:18.718909: clock-out


### 2020-11-25 10:55:45.291278: clock-in

### 2020-11-24 18:42:53.683721: clock-out

* unit composition

### 2020-11-24 16:51:00.759291: clock-in

### 2020-11-17 17:35:34.486919: clock-out


### 2020-11-17 16:06:38.651579: clock-in

### 2020-11-17 13:46:18.035319: clock-out

* passing functional unit test

### 2020-11-17 11:17:10.446484: clock-in

### 2020-11-16 18:34:07.584293: clock-out

* implementing unit functions

### 2020-11-16 16:59:30.697802: clock-in

### 2020-11-16 15:01:46.527485: clock-out


### 2020-11-16 13:11:21.254349: clock-in

### 2020-11-16 13:05:29.126719: clock-out: T-1h 


### 2020-11-16 11:12:27.592786: clock-in

### 2020-11-15 17:03:30.218928: clock-out


### 2020-11-15 15:17:08.285800: clock-in

### 2020-11-15 13:09:56.154786: clock-out


### 2020-11-15 11:52:34.355935: clock-in

### 2020-11-13 23:16:23.702830: clock-out


### 2020-11-13 22:37:29.395330: clock-in

### 2020-11-13 18:50:51.601791: clock-out


### 2020-11-13 17:01:21.677780: clock-in

### 2020-11-13 11:59:07.207912: clock-out

* overhauling units

### 2020-11-13 11:23:14.433529: clock-in

### 2020-11-12 15:25:13.259993: clock-out


### 2020-11-12 13:53:04.513345: clock-in

### 2020-11-12 11:40:29.694990: clock-out


### 2020-11-12 11:22:56.545479: clock-in

### 2020-11-11 17:42:08.055155: clock-out

* updated convert_to to raise errors

### 2020-11-11 16:46:46.677731: clock-in

### 2020-11-11 16:29:02.695711: clock-out


### 2020-11-11 16:10:38.700105: clock-in

### 2020-11-09 11:08:06.200728: clock-out

* fixing unit bugs

### 2020-11-09 10:00:15.420963: clock-in

* fixing unit conversion bugs

### 2020-11-03 11:17:20.736909: clock-out

* added dynamic function evaluation

### 2020-11-03 09:18:36.269712: clock-in

* radians
* why can't user access constants?

### 2020-10-27 23:26:44.585965: clock-out

* developing evaluate endpoint


`http://127.0.0.1:5000/api/mymodel/evaluate?variable=%27g=(f%2B1)**.5%27&x=[3,4,5]`

plus sign: `%2B`

### 2020-10-27 21:16:42.216480: clock-in

### 2020-10-27 15:30:20.449578: clock-out

* merging tests from Dhruv

### 2020-10-27 13:31:24.216328: clock-in

* code cleanup

### 2020-10-19 18:22:01.985135: clock-out

* all util.py unit tests pass
* spacing

* trying to fix collections warning

```bash
DeprecationWarning: Using or importing the ABCs from 'collections' instead of from 'collections.abc' is deprecated since Python 3.3,and in 3.9 it will stop working
```

### 2020-10-19 17:32:57.246898: clock-in

### 2020-10-14 23:22:57.047235: clock-out

* commenting util.py

### 2020-10-14 21:43:10.943127: clock-in

### 2020-10-14 12:31:50.544849: clock-out

* going through util.py

### 2020-10-14 11:29:55.853990: clock-in

### 2020-10-13 15:52:04.229990: clock-out

* cleaning up unit conversion code

### 2020-10-13 12:10:24.428950: clock-in

### 2020-09-02 16:03:51.164640: clock-out

* how to keep NASA readers and core from conflicting:
	- currently these are separate files so merges should be straight-forward
	- readers are all subclasses of Kamodo, so breaking changes should only be downstream
* modifications to core should be made with hourly to comply with NASA license
* could also rewrite kamodo core as a separate package with its own repo

### 2020-09-02 14:59:41.540200: clock-in

### 2020-08-12 12:54:08.590956: clock-out

* dev meeting

### 2020-08-12 11:59:10.698783: clock-in

### 2020-08-05 12:37:04.934436: clock-out

* dev meeting

### 2020-08-05 12:01:11.230431: clock-in

### 2020-07-29 12:58:25.948624: clock-out

* dev meeting
* modularity
	- make sure readers are independent
	- allow matplotlib without installing plotly

### 2020-07-29 12:02:08.702440: clock-in

### 2020-07-15 13:00:19.299408: clock-out

* dev meeting
* send blurb on cli to darren for gem

### 2020-07-15 12:31:56.828729: clock-in: T-15m 

* developer meeting
### 2020-07-08 12:31:42.478226: clock-out

* developer meeting
* attend GEM/AGU?

### 2020-07-08 11:59:12.669083: clock-in

### 2020-07-08 11:52:18.410732: clock-out


### 2020-07-08 11:50:08.658452: clock-in

### 2020-07-01 12:54:01.716646: clock-out

* developer meeting

### 2020-07-01 12:04:30.950750: clock-in

### 2020-06-24 12:54:16.183808: clock-out

* developer meeting

### 2020-06-24 12:16:33.594954: clock-in

### 2020-06-17 12:13:35.118654: clock-out


### 2020-06-17 12:12:50.788007: clock-in

### 2020-06-10 12:46:57.416636: clock-out

* developer meeting

### 2020-06-10 12:16:22.661881: clock-in

### 2020-06-03 13:01:51.004408: clock-out

* kamodo team meeting

### 2020-06-03 13:01:28.636263: clock-in: T-50m 

* forwarding plot args to plot funcs, works for quiver plots
* found forge tool to generate custom function signatures!

```console
pip install python-forge
```
```python
@forge.sign(
    forge.arg('x'),
    forge.arg('y'),
    forge.arg('opt', default=None),
)
def func(*args, **kwargs):
    # signature becomes: func(x, y, opt=None)
    return (args, kwargs)

assert func(1, 2) == ((), {'x': 1, 'y': 2, 'opt': None})
```

### 2020-05-27 14:38:38.650053: clock-out


### 2020-05-27 14:35:57.387894: clock-in

### 2020-05-27 12:57:54.286201: clock-out

* developer meeting

### 2020-05-27 11:38:16.287492: clock-in

### 2020-05-23 20:54:58.496791: clock-out

* fixed ordering bug in generator function evaluation

### 2020-05-23 20:01:46.123612: clock-in

* cleaning up skew contour carpet plots
* squeezing gridify output, added rvert lvert

### 2020-05-13 15:02:23.437971: clock-out

* got basic api working
* developer meeting
* making `get_defaults` return None for args without defaults
* argument parsing https://flask-restful.readthedocs.io/en/latest/reqparse.html
* got api to return model description 

* to specify curl `-d` options as url query, use `-G` flag

So this:

	curl http://127.0.0.1:8050/api/mymodel -d greeting=goodbye -G

is equivalent to

	http://127.0.0.1:8050/api/mymodel?greeting=goodbye

### 2020-05-13 09:06:37.493882: clock-in

### 2020-04-29 13:42:44.161370: clock-out

* flask server integration, api test working
* PYHC meeting

### 2020-04-29 12:14:17.372197: clock-in

### 2020-04-22 14:16:35.278555: clock-out: T-1h16m 

* More on flask integration from [plotly](https://dash.plotly.com/integrating-dash)


### 2020-04-22 11:56:00.335536: clock-in

### 2020-04-15 13:16:43.205737: clock-out: T-15m 


### 2020-04-15 11:57:50.421409: clock-in

### 2020-04-08 13:01:50.501409: clock-out

* meeting with developers

### 2020-04-08 12:18:16.752330: clock-in

### 2020-04-01 13:52:05.021374: clock-out

* read through [flask app tutorial](https://github.com/toddbirchard/plotlydash-flask-tutorial)
* ran with `python wsgi.py `

## Kamodo meeting

pandas time interpolation:

```python
def time_interpolation(df, t):
	# combine original time index with new times
	df_ = df.reindex(df.index.union(t))
	# apply pandas' interpolation method to fill in new data
	df_interpolated = df_.interpolate(method='time')
	# return only values at selected times
	result = df_interpolated.reindex(t)
	return result
```

plans for May:
* gui working for summer schools
* include field line tracing
* include services
* choose a name for kamodo network

### 2020-04-01 12:08:40.151618: clock-in

### 2020-03-25 14:02:55.608031: clock-out

## kamodo meeting
* set deadlines for gui, april->may
* need a function that converts rho(x,y,z) -> rho(xvec)
* [dash-flask app tutorial](https://hackersandslackers.com/plotly-dash-with-flask/)
* tried running flask_restful with Dash, got `'Dash' object has no attribute 'handle_exception'`

### 2020-03-25 12:30:23.986927: clock-in

### 2020-03-25 12:20:20.625681: clock-out


### 2020-03-25 12:04:20.154862: clock-in

### 2020-03-18 21:37:24.225992: clock-out: T-5h 


### 2020-03-18 16:26:22.789889: clock-in

### 2020-03-18 13:03:13.421786: clock-out

* looking at flask rest api https://flask-restful.readthedocs.io/en/latest/quickstart.html#full-example

## developer meeting
* sscweb is positions also extrapolated into the future
* cdaweb is positions and data

### 2020-03-18 11:31:13.223644: clock-in

### 2020-03-11 20:25:31.313266: clock-out

* developer meeting

### 2020-03-11 20:25:18.435898: clock-in: T-45m 

### 2020-03-05 00:02:00.846556: clock-out

* prototyping mas

### 2020-03-04 22:01:13.683543: clock-in: T-30m 

### 2020-03-04 13:12:38.209902: clock-out

## developer meeting
* put website url in github description
* pyHC standards grading

https://github.com/heliophysicsPy/heliophysicsPy.github.io/blob/master/_pyhc_projects/pyhc_project_grading_guidelines.md

### 2020-03-04 11:52:51.855025: clock-in

### 2020-02-25 15:49:05.616947: clock-out

* addressing Liang's suggestions
* fixed deprecation warning from sympy>=1.5

### 2020-02-25 14:37:23.285614: clock-in

* check out partial functions
### 2020-02-19 13:03:32.424355: clock-out

* developer meeting

### 2020-02-19 12:22:27.823834: clock-in

### 2020-02-16 17:09:14.266657: clock-out: T-56h 

* submitted several feature issues

### 2020-02-14 09:56:13.530302: clock-in

### 2020-02-13 10:39:58.363603: clock-out

* iSWAT-COSPAR sessions
* end-to-end solutions
* community involvement
* visibility
* understanding interpolators

### 2020-02-13 09:09:49.084779: clock-in

### 2020-02-13 09:09:44.638954: clock-out: T-20h 


### 2020-02-12 09:37:08.349586: clock-in: T-30m 

### 2020-02-10 12:05:07.684918: clock-out

* fixed cli bug that prevented multiple plots from being saved

### 2020-02-10 12:03:49.344691: clock-in: T-1h 

### 2020-02-09 22:22:51.749709: clock-out

* gui and cli release
* fixed continuous reload bug

### 2020-02-09 20:13:13.525126: clock-in

### 2020-02-09 11:07:16.234918: clock-out


### 2020-02-09 10:30:57.198701: clock-in

### 2020-02-08 19:06:04.754325: clock-out

* gui improvements

### 2020-02-08 17:41:35.076690: clock-in

### 2020-02-08 15:54:29.107857: clock-out

* got reload config to work\!

### 2020-02-08 15:17:25.461178: clock-in

### 2020-02-08 14:26:00.479448: clock-out

* tried getting fully dynamic dash callbacks to work

### 2020-02-08 12:40:38.991214: clock-in

### 2020-02-07 19:58:47.600209: clock-out

* got interactiv configuration

### 2020-02-07 18:28:09.035029: clock-in

### 2020-02-05 18:28:53.256342: clock-out


### 2020-02-05 16:56:46.743551: clock-in

### 2020-02-05 16:50:08.675833: clock-out

* testing stateful storage update

### 2020-02-05 16:22:00.871936: clock-in

### 2020-02-05 14:14:54.356827: clock-out

* got clientside subplots to render
* meeting for iSWAT-COSPAR
* pushed code into NASA master
* need to update pypi version
* think about kamodo api
* docker container!

### 2020-02-05 11:23:08.377881: clock-in

### 2020-02-04 14:59:50.123294: clock-out

* got gui to load separate models and parameters

### 2020-02-04 13:22:32.543080: clock-in

### 2020-02-04 11:59:54.684191: clock-out

* reading up on dcc.store and clientside_callback

### 2020-02-04 10:39:40.567881: clock-in

### 2020-02-03 16:29:29.417205: clock-out

* added parameter checkboxes

### 2020-02-03 15:49:51.793947: clock-in

### 2020-02-03 12:36:08.959116: clock-out

* rendering equations through katex

### 2020-02-03 10:22:19.591903: clock-in

### 2020-01-31 19:35:30.915089: clock-out

* got range slider to work

### 2020-01-31 18:37:19.539544: clock-in

### 2020-01-31 17:56:33.727653: clock-out


### 2020-01-31 17:34:13.290486: clock-in

### 2020-01-31 17:19:16.956235: clock-out


### 2020-01-31 17:02:15.856951: clock-in

### 2020-01-31 16:52:07.773236: clock-out


### 2020-01-31 16:06:35.834953: clock-in

### 2020-01-31 15:11:15.638982: clock-out


### 2020-01-31 14:49:48.788349: clock-in

### 2020-01-31 13:27:55.782459: clock-out

* packaging pysatKamodo

### 2020-01-31 12:37:50.196753: clock-in

### 2020-01-31 11:19:55.778624: clock-out

* gui generating callbacks after layout is set

### 2020-01-31 10:35:50.687658: clock-in

### 2020-01-29 13:18:25.114169: clock-out

* meeting with Kamodo team for iSWAT-COSPAR prep

### 2020-01-29 11:59:08.216757: clock-in

* merging hourly.yaml
### 2020-01-29 11:19:29.007340: clock-out

* added link to NASA CCMC site
* cleaned up documentation site
* cleaning up docs

### 2020-01-29 09:50:29.055214: clock-in: T-20m 

### 2020-01-28 13:39:50.454679: clock-out

* answering support email

### 2020-01-28 13:30:23.612051: clock-in

### 2020-01-22 15:09:42.523706: clock-out


### 2020-01-22 15:09:36.423725: clock-in: T-40m 

* adding separate tabs for each model

### 2020-01-22 14:19:44.506406: clock-out

* working on gui layout

### 2020-01-22 12:13:09.639567: clock-in

### 2020-01-21 17:53:12.595685: clock-out

* added dynamic line plots to gui

### 2020-01-21 15:28:20.175086: clock-in

### 2020-01-21 13:37:38.575443: clock-out

* added composition to cli
* made compose use keyword arguments
* added compose function for multiple kamodo objects

### 2020-01-21 11:10:26.570097: clock-in

### 2020-01-20 15:23:39.237942: clock-out

* adding multiple models to cli
* setting up kamodo.yaml overrides
* Answered Lutz's issue

### 2020-01-20 11:21:44.788233: clock-in

### 2020-01-15 13:11:48.588900: clock-out

* testing hourly commit
* addressing issue from Lutz
* send agenda for meeting

### 2020-01-15 11:45:55.727665: clock-in

### 2019-12-20 13:50:20.467183: clock-out
* working on cli
* added ability to call kamodo from any work directory containing config.yaml
* added embedable plots: `model.plot_conf.output_type=div` saves the div to the file
* have markdown-include point to the div, so you can embed in your own docs!

### 2019-12-20 11:18:35.468801: clock-in

### 2019-12-19 12:17:51.613183: clock-out
* adding config file description to docs
* Looking at `Config search path`. 
* hydra plugin configs are found automatically once they are installed
* how do we use the cwd to configure? https://github.com/facebookresearch/hydra/issues/274
* docusaurus looks interesting

### 2019-12-19 11:26:13.027723: clock-in

### 2019-12-09 13:53:18.142633: clock-out
* forgot to include cli notebook

### 2019-12-09 13:52:30.292970: clock-in

### 2019-12-09 13:50:43.574951: clock-out
* working on cli

### 2019-12-09 10:05:45.828781: clock-in

### 2019-12-05 21:55:15.506661: clock-out
* looking at Y-combinator for recursive anonymous functions

### 2019-12-05 21:54:44.630995: clock-in: T-90m

### 2019-11-27 12:42:29.395096: clock-out
* fixing cdf arrays

### 2019-11-27 12:06:51.013991: clock-in

### 2019-11-22 09:57:46.571462: clock-out

* regex matching https://stackoverflow.com/questions/1687620/regex-match-everything-but-specific-pattern

### 2019-11-22 09:09:13.743347: clock-in

### 2019-11-21 12:09:12.103191: clock-out

### 2019-11-21 11:01:35.147547: clock-in

### 2019-11-21 10:27:47.314091: clock-out
* cdflib: switching to multiindex for all dependencies

### 2019-11-21 09:50:46.684607: clock-in

### 2019-11-20 16:27:17.501485: clock-out
* moved docs/notebooks/kameleon/kameleon_gateway.py into kamodo/readers
* pushed recent work
* created pull request

### 2019-11-20 15:30:59.817396: clock-in

### 2019-11-20 12:42:32.541944: clock-out

* on forwarding defaults: consider leveraging a function's .data during composition.
this would allow each downstream function to have automatic defaults!
* need to push these changes

### 2019-11-20 12:06:16.296442: clock-in

### 2019-11-20 11:58:22.508485: clock-out
* Kamodofied cdflib!

### 2019-11-20 09:35:49.895291: clock-in

### 2019-11-13 09:40:03.974566: clock-out

### 2019-11-13 08:58:52.993108: clock-in

### 2019-11-12 20:37:52.561965: clock-out

### 2019-11-12 19:17:10.399952: clock-in

### 2019-11-12 18:55:01.500196: clock-out
* command line

### 2019-11-12 18:37:46.018928: clock-in

### 2019-11-11 10:20:48.198321: clock-out
* set up command-line plotting

### 2019-11-11 09:35:53.331821: clock-in

### 2019-11-08 16:51:57.754553: clock-out
* begin work on command line interface
* trying facebook's hydra cli architecture
* `pip install hydra-core --upgrade`

### 2019-11-08 15:53:02.859151: clock-in

### 2019-10-18 16:47:23.366813: clock-out
* looking at inverse mapping
* Kamodofied pytiegcm
* need to finish gridifying inverse mapping
* consider adding indexing option to gridify

### 2019-10-18 11:58:47.333047: clock-in

### 2019-10-17 17:54:11.880758: clock-out
* kamodofying pyTIEGCM

### 2019-10-17 17:34:05.273266: clock-in

### 2019-10-17 15:54:57.284128: clock-out
* Kamodofied pyTIEGCM

### 2019-10-17 13:20:49.585114: clock-in

### 2019-09-30 12:34:55.407880: clock-out: added kamodofied kameleon example
* Kameleon-kamodo bridge development
* Added kamodofied kameleon object

### 2019-09-30 10:00:33.528255: clock-in

### 2019-09-11 13:32:56.778768: clock-out
* Created Fieldline Tutorial
* made griddify return in `xy` indexing to work with map-to-plane
* added scatter plot to available plot_types
* Finished kamodofying_models tutorial
* Need to check if plotting map-to-plane works for each axis

### 2019-09-11 08:19:33.545586: clock-in

### 2019-09-10 14:49:49.344817: clock-out
* fixed cone colors in plotting

### 2019-09-10 11:39:05.825143: clock-in

### 2019-09-10 10:43:05.346628: clock-out
* removing nans from solver output in favor of MultiIndex seeds

### 2019-09-10 09:55:34.659931: clock-in

### 2019-09-09 13:43:18.711955: clock-out
* Added pandas i/o for 3d line and vector plots

### 2019-09-09 11:07:35.809509: clock-in

### 2019-09-09 10:52:08.229479: clock-out
* Added pointlike decorator

### 2019-09-09 09:37:01.946111: clock-in

### 2019-09-06 15:26:26.921477: clock-out
* Looking into LFM wrapper
* https://wiki.ucar.edu/display/LTR/pyLTR seems to have been written for python 2

### 2019-09-06 15:20:58.638859: clock-in

### 2019-09-05 17:04:36.774012: clock-out
* solver decorator
* dipole field test
* stopping integration at boundary
* can choose resolution of knots

### 2019-09-05 11:09:34.195206: clock-in

### 2019-09-04 15:29:02.593470: clock-out
* got fieldline tracer working (ivp solver)

### 2019-09-04 14:47:48.601879: clock-in

### 2019-09-04 10:57:19.685814: clock-out

### 2019-09-04 10:53:23.666033: clock-in

### 2019-09-04 10:00:42.819821: clock-out
* looking at complex parameters for streamlines

### 2019-09-04 09:42:08.493375: clock-in

### 2019-09-03 18:33:35.737108: clock-out
* working on streamlines

### 2019-09-03 16:44:51.693606: clock-in

### 2019-09-03 14:09:22.239226: clock-out: T-6m
* Deduct 6m
* Handled pandas output for plotting 3d vector fields
* Fixing integration symbol for solver
* Fixed griddable vector fields

### 2019-09-03 13:07:54.277159: clock-in

### 2019-08-30 10:49:09.145324: clock-out

* Issue when calling util.parse_latex:

> ImportError: LaTeX parsing requires the antlr4 python package, provided by pip (antlr4-python2-runtime or antlr4-python3-runtime) or conda (antlr-python-runtime)

* reconsider `antlr4` dependency

### 2019-08-30 10:47:31.579538: clock-in

### 2019-08-28 16:30:55.501447: clock-out: added gridify decorator
* Expanding kamodofication tutorial to support more variables
* Looking at Numpy's generalized universal function API - would formalize our mapping to plotting routines
* Add example of point interpolation for trajectory

### 2019-08-28 10:24:56.645799: clock-in

### 2019-08-16 16:27:22.801411: clock-out: cleaned up imports, added Kamodofication example, bug fixes
* testing install without psutil
* creating conda package
* cleaned up imports
* added click dependency
* updated pip

### 2019-08-16 14:25:59.427481: clock-in

### 2019-08-14 16:18:12.261596: clock-out
* finishing kamodofied models example

* Had issues installing locally with `pip install .` Need to use `pip install -e .` instead.

### 2019-08-14 10:37:19.291831: clock-in

### 2019-08-12 12:14:17.649049: clock-out
* Adding example notebook on kamodofication

### 2019-08-12 10:27:35.850505: clock-in

### 2019-07-24 16:44:02.434437: clock-out
* Moving code into new repo
* Creating new kamodo-user environment from clean miniconda

### 2019-07-24 14:33:41.015853: clock-in
<|MERGE_RESOLUTION|>--- conflicted
+++ resolved
@@ -1,4 +1,4 @@
-<<<<<<< HEAD
+
 ### 2022-02-15 15:27:12.479478: clock-out
 
 * bug reports
@@ -6,7 +6,7 @@
 ### 2022-02-15 15:17:52.867347: clock-in
 
 * removing print statements
-=======
+
 ### 2022-02-04 19:25:01.075400: clock-out
 
 * added api documentation
@@ -15,7 +15,6 @@
 
 ### 2022-02-04 17:29:50.152266: clock-in
 
->>>>>>> 7de8d821
 * test for two defaults, one arg
 * test default inheritance for more than two arguments
 * str format
@@ -151,7 +150,7 @@
 ### 2021-10-08 12:36:27.275094: clock-in
 
 * check for div output_type
->>>>>>> master
+
 * remoded ccmc dockerfiles
 
 ### 2021-09-24 14:12:46.469270: clock-out
